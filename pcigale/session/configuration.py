import multiprocessing as mp
from pathlib import Path
import sys
from textwrap import wrap

import configobj
from glob import glob  # To allow the use of glob() in "eval..."
import numpy as np
import validate

from ..managers.parameters import ParametersManager
from ..data import SimpleDatabase as Database
from pcigale.utils.io import read_table
from .. import sed_modules
from .. import analysis_modules
from ..warehouse import SedWarehouse
from . import validation
from pcigale.sed_modules.nebular import default_lines
from pcigale.utils.console import console, INFO, ERROR


class Configuration:
    """This class manages the configuration of pcigale.
    """

    def __init__(self, filename=Path("pcigale.ini")):
        """Initialise a pcigale configuration.

        Parameters
        ----------
        filename: Path
            Name of the configuration file (pcigale.conf by default).

        """
        # We should never be in the case when there is a pcigale.ini but no
        # pcigale.ini.spec. While this seems to work when doing the pcigale
        # genconf, it actually generates an incorrect pcigale.ini.spec. The only
        # clean solution is to rebuild both files.
        if filename.is_file() and not filename.with_suffix('.ini.spec').is_file():
            raise Exception("The pcigale.ini.spec file appears to be missing. "
                            "Please delete the pcigale.ini file and regenrate "
                            "it with 'pcigale init' and then 'pcigale genconf' "
                            "after having filled the initial pcigale.ini "
                            "template.")
        else:
            self.spec = configobj.ConfigObj(filename.with_suffix('.ini.spec').name,
                                            write_empty_values=True,
                                            indent_type='  ',
                                            encoding='UTF8',
                                            list_values=False,
                                            _inspec=True)
            self.config = configobj.ConfigObj(filename.name,
                                              write_empty_values=True,
                                              indent_type='  ',
                                              encoding='UTF8',
                                              configspec=self.spec)

        # We validate the configuration so that the variables are converted to
        # the expected that. We do not handle errors at the point but only when
        # we actually return the configuration file from the property() method.
        self.config.validate(validate.Validator(validation.functions))

        self.pcigaleini_exists = filename.is_file()

    def create_blank_conf(self):
        """Create the initial configuration file

        Write the initial pcigale configuration file where the user can state
        which data file to use, which modules to use for the SED creation, as
        well as the method selected for statistical analysis.

        """
        # If there is a pre-existing pcigale.ini, delete the initial comment as
        # otherwise it gets added each time a pcigale init is run.
        self.config.initial_comment = []

        self.config['data_file'] = ""
        self.config.comments['data_file'] = wrap(
            "File containing the input data. The columns are 'id' (name of the"
            " object), 'redshift' (if 0 the distance is assumed to be 10 pc), "
            "'distance' (Mpc, optional, if present it will be used in lieu "
            "of the distance computed from the redshift), the filter names for "
            "the fluxes, and the filter names with the '_err' suffix for the "
            "uncertainties. The fluxes and the uncertainties must be in mJy "
            "for broadband data and in W/m² for emission lines. Fluxes can be "
            "positive or negative. Upper limits are indicated with a negative "
            "value for the uncertainty. In case some fluxes are missing for "
            "some entries, they can be replaced with NaN. This file is "
            "optional to generate the configuration file, in particular for "
            "the savefluxes module.")
        self.spec['data_file'] = "string()"

        self.config['parameters_file'] = ""
        self.config.comments['parameters_file'] = [""] + wrap(
            "Optional file containing the list of physical parameters. Each "
            "column must be in the form module_name.parameter_name, with each "
            "line being a different model. The columns must be in the order "
            "the modules will be called. The redshift column must be the last "
            "one. Finally, if this parameter is not empty, cigale will not "
            "interpret the configuration parameters given in pcigale.ini. "
            "They will be given only for information. Note that this module "
            "should only be used in conjonction with the savefluxes module. "
            "Using it with the pdf_analysis module will yield incorrect "
            "results.")
        self.spec['parameters_file'] = "string()"

        self.config['sed_modules'] = []
        self.config.comments['sed_modules'] = ([""] +
            ["Available modules to compute the models. The order must be kept."
             ] +
            ["SFH:"] +
            ["* sfh2exp (double exponential)"] +
            ["* sfhdelayed (delayed SFH with optional exponential burst)"] +
            ["* sfhdelayedbq (delayed SFH with optional constant burst/quench)"
             ] +
            ["* sfhfromfile (arbitrary SFH read from an input file)"] +
            ["* sfhperiodic (periodic SFH, exponential, rectangle or delayed"
             ")"] +
            ["SSP:"] +
            ["* bc03 (Bruzual and Charlot 2003)"] +
            ["* m2005 (Maraston 2005; note that it cannot be combined with the "
             "nebular module)"] +
            ["Nebular emission:"] +
            ["* nebular (continuum and line nebular emission)"] +
            ["Dust attenuation:"] +
            ["* dustatt_modified_CF00 (modified Charlot & Fall 2000 "
             "attenuation law)"] +
            ["* dustatt_modified_starburst (modified Calzetti 2000 attenuaton "
             "law)"] +
            ["Dust emission:"] +
            ["* casey2012 (Casey 2012 dust emission models)"] +
            ["* dale2014 (Dale et al. 2014 dust emission templates)"] +
            ["* dl2007 (Draine & Li 2007 dust emission models)"] +
            ["* dl2014 (Draine et al. 2014 update of the previous models)"] +
            ["* themis (Themis dust emission models from Jones et al. 2017)"] +
            ["AGN:"] +
            ["* skirtor2016 (AGN models from Stalevski et al. 2012, 2016)"] +
<<<<<<< HEAD
            [" AGN nebular emission:"] +
            ["* AGN nebular (continuum and line nebular emission)"] +
=======
            ["* fritz2006 (AGN models from Fritz et al. 2006)"] +
            ["X-ray:"] +
            ["* xray (from AGN and galaxies; skirtor2016/fritz2006 is needed for AGN)"] +
>>>>>>> bc8f8511
            ["Radio:"] +
            ["* radio (galaxy synchrotron emission and AGN; skirtor2016/fritz2006 "
             "is needed for AGN)"] +
            ["Restframe parameters:"] +
            ["* restframe_parameters (UV slope (β), IRX, D4000, EW, etc.)"] +
            ["Redshift+IGM:"] +
            ["* redshifting (mandatory, also includes the IGM from Meiksin "
             "2006)"]
        )
        self.spec['sed_modules'] = "cigale_string_list()"

        self.config['analysis_method'] = ""
        self.config.comments['analysis_method'] = [""] + wrap(
            "Method used for statistical analysis. Available methods: "
            "pdf_analysis, savefluxes.")
        self.spec['analysis_method'] = "string()"

        self.config['cores'] = ""
        self.config.comments['cores'] = [""] + wrap(
            f"Number of CPU cores available. This computer has "
            f"{mp.cpu_count()} cores.")
        self.spec['cores'] = "integer(min=1)"

        self.config.write()
        self.spec.write()

    def generate_conf(self):
        """Generate the full configuration file

        Reads the user entries in the initial configuration file and add the
        configuration options of all selected modules as well as the filter
        selection based on the filters identified in the data table file.

        """
        if self.pcigaleini_exists is False:
            raise Exception("pcigale.ini could not be found.")

        modules = self.config["sed_modules"]
        if "m2005" in modules:
            if "nebular" in modules or "xray" in modules:
                raise Exception("The m2005 module is not compatible with the "
                                "nebular and xray modules.")
        # Getting the list of the filters available in pcigale database
        with Database("filters") as db:
            filter_list = db.parameters["name"]
        filter_list += [f'line.{line}' for line in default_lines]

        if self.config['data_file'] != '':
            obs_table = read_table(self.config['data_file'])

            # Check that the the file was correctly read and that the id and
            # redshift columns are present in the input file
            if 'col1' in obs_table.columns:
                raise Exception("The input could not be read properly. Verify "
                                "its format and that it does not have two "
                                "columns with the same name.")
            if 'id' not in obs_table.columns:
                raise Exception("Column id not present in input file")
            if 'redshift' not in obs_table.columns:
                raise Exception("Column redshift not present in input file")

            # Finding the known filters in the data table
            bands = []
            for band in obs_table.columns:
                filter_name = band[:-4] if band.endswith('_err') else band
                if filter_name in filter_list:
                    bands.append(band)

            # Check that we don't have an band error without the associated
            # band
            for band in bands:
                if band.endswith('_err') and (band[:-4] not in bands):
                    raise Exception(f"The observation table as a {band} column "
                                    f"but no {band[:-4]} column.")

            self.config['bands'] = bands
        else:
            self.config['bands'] = ''
        self.config.comments['bands'] = [""] + wrap("Bands to consider. To "
            "consider uncertainties too, the name of the band must be "
            "indicated with the _err suffix. For instance: FUV, FUV_err.")
        self.spec['bands'] = "cigale_string_list()"

        self.config['properties'] = ''
        self.config.comments['properties'] = [""] + wrap("Properties to be "
            "considered. All properties are to be given in the rest frame "
            "rather than the observed frame. This is the case for instance "
            "the equivalent widths and for luminosity densities.")
        self.spec['properties'] = "cigale_string_list()"

        # Additional error
        self.config["additionalerror"] = "0.1"
        self.config.comments["additionalerror"] = [""] + wrap("Relative "
            "error added in quadrature to the uncertainties of the fluxes and "
            "the extensive properties.")
        self.spec["additionalerror"] = "float(min=0.0)"

        # SED creation modules configurations. For each module, we generate
        # the configuration section from its parameter list.
        self.config['sed_modules_params'] = {}
        self.config.comments['sed_modules_params'] = ["", ""] + wrap(
            "Configuration of the SED creation modules.")
        self.spec['sed_modules_params'] = {}

        for module_name in self.config['sed_modules']:
            self.config['sed_modules_params'][module_name] = {}
            self.spec['sed_modules_params'][module_name] = {}
            sub_config = self.config['sed_modules_params'][module_name]
            sub_spec = self.spec['sed_modules_params'][module_name]

            for name, (typ, description, default) in \
                    sed_modules.get_module(
                        module_name,
                        blank=True).parameter_list.items():
                if default is None:
                    default = ''
                sub_config[name] = default
                sub_config.comments[name] = wrap(description)
                sub_spec[name] = typ
            self.config['sed_modules_params'].comments[module_name] = [
                sed_modules.get_module(module_name, blank=True).comments]

        # Configuration for the analysis method
        self.config['analysis_params'] = {}
        self.config.comments['analysis_params'] = ["", ""] + wrap(
            "Configuration of the statistical analysis method.")
        self.spec['analysis_params'] = {}

        module_name = self.config['analysis_method']
        for name, (typ, desc, default) in \
                analysis_modules.get_module(module_name).parameter_list.items():
            if default is None:
                default = ''
            self.config['analysis_params'][name] = default
            self.config['analysis_params'].comments[name] = wrap(desc)
            self.spec['analysis_params'][name] = typ

        if 'pdf_analysis' == module_name:
            bands = [band for band in self.config['bands']
                     if not band.endswith('_err')]
            self.config['analysis_params']['bands'] = bands

        self.config.write()
        self.spec.write()

    @property
    def configuration(self):
        """Returns a dictionary for the session configuration if it is valid.
        Otherwise, print the erroneous keys.

        Returns
        -------
        configuration: dictionary
            Dictionary containing the information provided in pcigale.ini.
        """
        if self.pcigaleini_exists is False:
            raise Exception("pcigale.ini could not be found.")

        self.complete_redshifts()
        self.check_and_complete_analysed_parameters()

        vdt = validate.Validator(validation.functions)
        validity = self.config.validate(vdt, preserve_errors=True)

        if validity is not True:
            console.print(f"{ERROR} The following issues have been found in "
                          "pcigale.ini:")
            for module, param, message in configobj.flatten_errors(self.config,
                                                                   validity):
                if len(module) > 0:
                    console.print(f"{ERROR} Module [b]{'/'.join(module)}[/b], "
                                  f"parameter [b]{param}[/b]: {message}")
                else:
                    console.print(f"{ERROR} Parameter [b]{param}[/b]:"
                                  f"{message}")
            console.print(f"{INFO} Run the same command after having fixed "
                          "pcigale.ini.")

            return None

        return self.config.copy()

    def complete_redshifts(self):
        """Complete the configuration when the redshifts are missing from the
        configuration file and must be extracted from the input flux file.
        """

        z_mod = self.config['sed_modules_params']['redshifting']['redshift']
        if type(z_mod) is str and not z_mod:
            if self.config['data_file']:
                obs_table = read_table(self.config['data_file'])
                if 'redshift_decimals' in self.config['analysis_params']:
                    decimals = self.config['analysis_params']['redshift_decimals']
                    if decimals < 0:
                        z = list(np.unique(obs_table['redshift']))
                    else:
                        z = list(np.unique(np.around(obs_table['redshift'],
                                                     decimals=decimals)))
                else:
                    z = list(np.unique(obs_table['redshift']))
                self.config['sed_modules_params']['redshifting']['redshift'] = z
            elif self.config['parameters_file']:
                # The entry will be ignored anyway. Just pass a dummy list
                self.config['sed_modules_params']['redshifting']['redshift'] = []
            else:
                raise Exception("No flux file and no redshift indicated. "
                                "The spectra cannot be computed. Aborting.")

    def check_and_complete_analysed_parameters(self):
        """Check that the variables to be analysed are indeed computed and if "
        "no variable is given, complete the configuration with all the "
        "variables extracted from a dummy run."""
        params = ParametersManager(self.config.dict())
        sed = SedWarehouse().get_sed(params.modules, params.from_index(0))
        info = list(sed.info.keys())

        if len(self.config['analysis_params']['variables']) > 0:
            nolog = [k if not k.endswith('_log') else k[:-4]
                     for k in self.config['analysis_params']['variables']]
            diff = set(nolog) - set(info)
            if len(diff) > 0:
                raise Exception(f"{', '.join(diff)} unknown. "
                                f"Available variables are: {', '.join(info)}.")
        else:
            info.sort()
            self.config['analysis_params']['variables'] = info<|MERGE_RESOLUTION|>--- conflicted
+++ resolved
@@ -135,14 +135,11 @@
             ["* themis (Themis dust emission models from Jones et al. 2017)"] +
             ["AGN:"] +
             ["* skirtor2016 (AGN models from Stalevski et al. 2012, 2016)"] +
-<<<<<<< HEAD
+            ["* fritz2006 (AGN models from Fritz et al. 2006)"] +
             [" AGN nebular emission:"] +
             ["* AGN nebular (continuum and line nebular emission)"] +
-=======
-            ["* fritz2006 (AGN models from Fritz et al. 2006)"] +
             ["X-ray:"] +
             ["* xray (from AGN and galaxies; skirtor2016/fritz2006 is needed for AGN)"] +
->>>>>>> bc8f8511
             ["Radio:"] +
             ["* radio (galaxy synchrotron emission and AGN; skirtor2016/fritz2006 "
              "is needed for AGN)"] +
