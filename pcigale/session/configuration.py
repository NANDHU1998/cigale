--- conflicted
+++ resolved
@@ -100,11 +100,7 @@
         self.config['sed_modules'] = []
         self.config.comments['sed_modules'] = ([""] +
             ["Available modules to compute the models. The order must be kept."
-<<<<<<< HEAD
-            ] +
-=======
              ] +
->>>>>>> e0f867b9
             ["SFH:"] +
             ["* sfh2exp (double exponential)"] +
             ["* sfhdelayed (delayed SFH with optional exponential burst)"] +
@@ -118,7 +114,7 @@
             ["* m2005 (Maraston 2005; note that it cannot be combined with the "
              "nebular module)"] +
             ["Nebular emission:"] +
-            ["* nebular (continuum and line nebular emission)"] +            
+            ["* nebular (continuum and line nebular emission)"] +
             ["Dust attenuation:"] +
             ["* dustatt_modified_CF00 (modified Charlot & Fall 2000 "
              "attenuation law)"] +
@@ -132,12 +128,9 @@
             ["* themis (Themis dust emission models from Jones et al. 2017)"] +
             ["AGN:"] +
             ["* fritz2006 (AGN models from Fritz et al. 2006)"] +
-<<<<<<< HEAD
+            ["* skirtor2016 (AGN models from Stalevski et al. 2012, 2016)"] +
             [" AGN nebular emission:"] +
             ["* AGN nebular (continuum and line nebular emission)"] +
-=======
-            ["* skirtor2016 (AGN models from Stalevski et al. 2012, 2016)"] +
->>>>>>> e0f867b9
             ["Radio:"] +
             ["* radio (synchrotron emission)"] +
             ["Restframe parameters:"] +
