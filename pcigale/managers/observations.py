--- conflicted
+++ resolved
@@ -3,13 +3,8 @@
 from pathlib import Path
 from scipy.constants import parsec
 
-<<<<<<< HEAD
-from ..utils.cosmology import luminosity_distance
-from ..utils.io import read_table
-=======
 from pcigale.utils.cosmology import luminosity_distance
 from pcigale.utils.io import read_table
->>>>>>> e4efd5d2
 from .utils import get_info
 
 from pcigale.utils.console import console, WARNING
