import numpy as np
import scipy.constants as cst

from pcigale.data import SimpleDatabase as Database
from . import SedModule

default_lines = ['Ly-alpha',
                 'CII-133.5',
                 'SiIV-139.7',
                 'CIV-154.9',
                 'HeII-164.0',
                 'OIII-166.5',
                 'CIII-190.9',
                 'CII-232.6',
                 'MgII-279.8',
                 'OII-372.7',
                 'H-10',
                 'H-9',
                 'NeIII-386.9',
                 'HeI-388.9',
                 'H-epsilon',
                 'SII-407.0',
                 'H-delta',
                 'H-gamma',
                 'H-beta',
                 'OIII-495.9',
                 'OIII-500.7',
                 'OI-630.0',
                 'NII-654.8',
                 'H-alpha',
                 'NII-658.4',
                 'SII-671.6',
                 'SII-673.1'
                 ]


class NebularEmission(SedModule):
    """
    Module computing the nebular emission from the ultraviolet to the
    near-infrared. It includes both the nebular lines and the nubular
    continuum (optional). It takes into account the escape fraction and the
    absorption by dust.

    Given the number of Lyman continuum photons, we compute the Hβ line
    luminosity. We then compute the other lines using the
    metallicity-dependent templates that provide the ratio between individual
    lines and Hβ. The nebular continuum is scaled directly from the number of
    ionizing photons.

    """

    parameter_list = {
        'logU': (
            'cigale_list(options=-4.0 & -3.9 & -3.8 & -3.7 & -3.6 & -3.5 & '
            '-3.4 & -3.3 & -3.2 & -3.1 & -3.0 & -2.9 & -2.8 & -2.7 & -2.6 & '
            '-2.5 & -2.4 & -2.3 & -2.2 & -2.1 & -2.0 & -1.9 & -1.8 & -1.7 & '
            '-1.6 & -1.5 & -1.4 & -1.3 & -1.2 & -1.1 & -1.0)',
            "Ionisation parameter",
            -2.
<<<<<<< HEAD
        )),
        ('zgas', (
            'cigale_list(options=0.0001 & 0.0004 & 0.001 & 0.002 & 0.0025 & '
            '0.003 & 0.004 & 0.005 & 0.006 & 0.007 & 0.008 & 0.009 & 0.011 & '
            '0.012 & 0.014 & 0.016 & 0.019 & 0.022 & 0.025 & 0.03 & 0.033 & '
            '0.037 & 0.041 & 0.046 & 0.051)',
            "Gas metallicity",
            0.014
        )),
        ('f_esc', (
=======
        ),
        'f_esc': (
>>>>>>> 264cf49b
            'cigale_list(minvalue=0., maxvalue=1.)',
            "Fraction of Lyman continuum photons escaping the galaxy",
            0.
        ),
        'f_dust': (
            'cigale_list(minvalue=0., maxvalue=1.)',
            "Fraction of Lyman continuum photons absorbed by dust",
            0.
        ),
        'lines_width': (
            'cigale_list(minvalue=0.)',
            "Line width in km/s",
            300.
        ),
        'emission': (
            'boolean()',
            "Include nebular emission.",
            True
        )
    }

    def _init_code(self):
        """Get the nebular emission lines out of the database and resample
           them to see the line profile. Compute scaling coefficients.
        """
        self.logU = float(self.parameters['logU'])
        self.zgas = float(self.parameters['zgas'])
        self.fesc = float(self.parameters['f_esc'])
        self.fdust = float(self.parameters['f_dust'])
        self.lines_width = float(self.parameters['lines_width'])
        if type(self.parameters["emission"]) is str:
            self.emission = self.parameters["emission"].lower() == 'true'
        else:
            self.emission = bool(self.parameters["emission"])

        if self.fesc < 0. or self.fesc > 1:
            raise Exception("Escape fraction must be between 0 and 1")

        if self.fdust < 0 or self.fdust > 1:
            raise Exception("Fraction of lyman photons absorbed by dust must "
                            "be between 0 and 1")

        if self.fesc + self.fdust > 1:
            raise Exception("Escape fraction+f_dust>1")

        if self.emission:
            with Database("nebular_continuum") as db:
                metallicities = db.parameters['Z']
                self.cont_template = {m: db.get(Z=m, logU=self.logU)
                                      for m in metallicities}

            with Database("nebular_lines") as db:
                self.lines_template = {m: db.get(Z=m, logU=self.logU)
                                       for m in metallicities}

            self.linesdict = {m: dict(zip(self.lines_template[m].name,
                                          zip(self.lines_template[m].wl,
                                              self.lines_template[m].spec)))
                              for m in metallicities}

            for lines in self.lines_template.values():
                new_wave = np.array([])
                for line_wave in lines.wl:
                    width = line_wave * self.lines_width * 1e3 / cst.c
                    new_wave = np.concatenate((new_wave,
                                               np.linspace(line_wave - 3. * width,
                                                           line_wave + 3. * width,
                                                           9)))
                new_wave.sort()
                new_flux = np.zeros_like(new_wave)
                log2 = np.log(2)
                for line_flux, line_wave in zip(lines.spec, lines.wl):
                    width = line_wave * self.lines_width * 1e3 / cst.c
                    new_flux += (line_flux * np.exp(- 4. * log2 *
                                (new_wave - line_wave) ** 2. / (width * width)) /
                                (width * np.sqrt(np.pi / log2) / 2.))
                lines.wl = new_wave
                lines.spec = new_flux

            # To take into acount the escape fraction and the fraction of Lyman
            # continuum photons absorbed by dust we correct by a factor
            # k=(1-fesc-fdust)/(1+(α1/αβ)*(fesc+fdust))
            alpha_B = 2.58e-19  # Ferland 1980, m³ s¯¹
            alpha_1 = 1.54e-19  # αA-αB, Ferland 1980, m³ s¯¹
            k = (1. - self.fesc - self.fdust) / (1. + alpha_1 / alpha_B * (
                self.fesc + self.fdust))

            self.corr = k
        self.idx_Ly_break = None
        self.absorbed_old = None
        self.absorbed_young = None

    def process(self, sed):
        """Add the nebular emission lines

        Parameters
        ----------
        sed: pcigale.sed.SED object
        parameters: dictionary containing the parameters

        """
        if self.idx_Ly_break is None:
            self.idx_Ly_break = np.searchsorted(sed.wavelength_grid, 91.2)
            self.absorbed_old = np.zeros(sed.wavelength_grid.size)
            self.absorbed_young = np.zeros(sed.wavelength_grid.size)

        self.absorbed_old[:self.idx_Ly_break] = -(
            sed.luminosities['stellar.old'][:self.idx_Ly_break] *
            (1. - self.fesc))
        self.absorbed_young[:self.idx_Ly_break] = -(
            sed.luminosities['stellar.young'][:self.idx_Ly_break] *
            (1. - self.fesc))

        sed.add_module(self.name, self.parameters)
        sed.add_info('nebular.f_esc', self.fesc)
        sed.add_info('nebular.f_dust', self.fdust)
        sed.add_info('dust.luminosity', (sed.info['stellar.lum_ly_young'] +
                     sed.info['stellar.lum_ly_old']) * self.fdust, True,
                     unit='W')

        sed.add_contribution('nebular.absorption_old', sed.wavelength_grid,
                             self.absorbed_old)
        sed.add_contribution('nebular.absorption_young', sed.wavelength_grid,
                             self.absorbed_young)

        if self.emission:
            NLy_old = sed.info['stellar.n_ly_old']
            NLy_young = sed.info['stellar.n_ly_young']
<<<<<<< HEAD
            NLy_tot = NLy_old + NLy_young
            metallicity = self.zgas
=======
            metallicity = sed.info['stellar.metallicity']
>>>>>>> 264cf49b
            lines = self.lines_template[metallicity]
            linesdict = self.linesdict[metallicity]
            cont = self.cont_template[metallicity]

            sed.add_info('nebular.lines_width', self.lines_width, unit='km/s')
            sed.add_info('nebular.logU', self.logU)
            sed.add_info('nebular.zgas', self.zgas)

            for line in default_lines:
                wave, ratio = linesdict[line]
                sed.lines[line] = (wave,
                                   ratio * NLy_old * self.corr,
                                   ratio * NLy_young * self.corr)

            sed.add_contribution('nebular.lines_old', lines.wl,
                                 lines.spec * NLy_old * self.corr)
            sed.add_contribution('nebular.lines_young', lines.wl,
                                 lines.spec * NLy_young * self.corr)

            sed.add_contribution('nebular.continuum_old', cont.wl,
                                 cont.spec * NLy_old * self.corr)
            sed.add_contribution('nebular.continuum_young', cont.wl,
                                 cont.spec * NLy_young * self.corr)


# SedModule to be returned by get_module
Module = NebularEmission<|MERGE_RESOLUTION|>--- conflicted
+++ resolved
@@ -57,21 +57,16 @@
             '-1.6 & -1.5 & -1.4 & -1.3 & -1.2 & -1.1 & -1.0)',
             "Ionisation parameter",
             -2.
-<<<<<<< HEAD
-        )),
-        ('zgas', (
+        ),
+        'zgas': (
             'cigale_list(options=0.0001 & 0.0004 & 0.001 & 0.002 & 0.0025 & '
             '0.003 & 0.004 & 0.005 & 0.006 & 0.007 & 0.008 & 0.009 & 0.011 & '
             '0.012 & 0.014 & 0.016 & 0.019 & 0.022 & 0.025 & 0.03 & 0.033 & '
             '0.037 & 0.041 & 0.046 & 0.051)',
             "Gas metallicity",
             0.014
-        )),
-        ('f_esc', (
-=======
         ),
         'f_esc': (
->>>>>>> 264cf49b
             'cigale_list(minvalue=0., maxvalue=1.)',
             "Fraction of Lyman continuum photons escaping the galaxy",
             0.
@@ -200,12 +195,7 @@
         if self.emission:
             NLy_old = sed.info['stellar.n_ly_old']
             NLy_young = sed.info['stellar.n_ly_young']
-<<<<<<< HEAD
-            NLy_tot = NLy_old + NLy_young
             metallicity = self.zgas
-=======
-            metallicity = sed.info['stellar.metallicity']
->>>>>>> 264cf49b
             lines = self.lines_template[metallicity]
             linesdict = self.linesdict[metallicity]
             cont = self.cont_template[metallicity]
