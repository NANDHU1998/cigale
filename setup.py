--- conflicted
+++ resolved
@@ -41,12 +41,8 @@
     entry_points=entry_points,
 
     cmdclass={"build": custom_build},
-<<<<<<< HEAD
-    package_data={'pcigale': ['data/data.db',
+    package_data={'pcigale': ['data/*/*.pickle',
                               'sed_modules/curves/*.dat'],
-=======
-    package_data={'pcigale': ['data/*/*.pickle'],
->>>>>>> a4170b66
                   'pcigale_plots': ['resources/CIGALE.png']},
 
     include_package_data=True,
