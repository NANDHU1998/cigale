--- conflicted
+++ resolved
@@ -413,13 +413,8 @@
     sb99_dir = os.path.join(os.path.dirname(__file__), 'sb99/')
 
     # Time grid (1 Myr to 14 Gyr with 1 Myr step)
-<<<<<<< HEAD
     time_grid = np.arange(1, 14000)
     fine_time_grid = np.linspace(0.1, 13999, 139990)
-=======
-    time_grid = np.arange(1, 13990)
-    fine_time_grid = np.linspace(0.1, 13990, 139900)
->>>>>>> 2b10265f
 
     # Metallicities associated to each key
     metallicity = {
@@ -457,14 +452,9 @@
         ssp_time = np.unique(ssp_time) / 1e6
         ssp_wave = np.unique(ssp_wave) / 10.
         aux_time /= 1e6
-<<<<<<< HEAD
 
         ssp_lumin = ssp_lumin.reshape(ssp_time.size, ssp_wave.size).T
 
-=======
-        ssp_lumin = ssp_lumin.reshape(ssp_time.size, ssp_wave.size)
-        ssp_lumin = np.transpose(ssp_lumin)
->>>>>>> 2b10265f
         # 1e-6 for 1 Msun and 1e-6 from erg/s/Å to W/m.
         ssp_lumin = 10**ssp_lumin * 1e-12
         NLy = 10**NLy / 1e6
@@ -472,7 +462,6 @@
 
         color_table = np.vstack((NLy, mass))
 
-<<<<<<< HEAD
         # Regrid the SSP data to the evenly spaced time grid. In doing so we
         # assume 10 bursts every 0.1 Myr over a period of 1 Myr in order to
         # capture short evolutionary phases.
@@ -496,16 +485,6 @@
                                               assume_sorted=True)(fine_time_grid)
             ssp_interp = ssp_interp.reshape(ssp_interp.shape[0], -1, 10)
             ssp_lumin_interp[i:i+100, :] = np.mean(ssp_interp, axis=-1)
-=======
-        # Regrid the SSP data to the evenly spaced time grid.
-        color_table = interpolate.interp1d(aux_time, color_table)(fine_time_grid)
-        color_table = np.mean(color_table.reshape(2, -1, 10), axis=-1)
-
-        ssp_lumin_interp = np.empty((1221, 13990))
-        for i in range(0, ssp_wave.size, 100):
-            ssp_interp = interpolate.interp1d(ssp_time, ssp_lumin[i:i+100, :])(fine_time_grid)
-            ssp_lumin_interp[i:i+100, :] = np.mean(ssp_interp.reshape(ssp_interp.shape[0], -1, 10), axis=-1)
->>>>>>> 2b10265f
 
         base.add_sb99(SB99(
             imf,
