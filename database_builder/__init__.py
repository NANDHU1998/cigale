--- conflicted
+++ resolved
@@ -3,22 +3,13 @@
 import io
 import itertools
 from pathlib import Path
-<<<<<<< HEAD
-=======
-
->>>>>>> 4c07c7f3
+
 import numpy as np
 import scipy.constants as cst
 from astropy.table import Table
-<<<<<<< HEAD
-from pcigale.data import (Database, Filter, M2005, BC03, BPASSv2, Fritz2006,
-                          Dale2014, DL2007, DL2014, NebularLines,
-                          NebularContinuum, SKIRTOR2016, Schreiber2016, THEMIS)
-=======
 from scipy import interpolate
 
 from pcigale.data import SimpleDatabase
->>>>>>> 4c07c7f3
 
 
 def read_bc03_ssp(filename):
@@ -365,13 +356,16 @@
         ssp_wave = np.hstack([ssp_wave[: argmin + 1], ssp_wave_resamp])
         ssp_lumin = np.vstack([ssp_lumin_interp[: argmin + 1, :], ssp_lumin_resamp])
 
-        db.add(
-            {"imf": imf, "Z": metallicity[key]},
-            {"t": time_grid, "wl": ssp_wave, "info": color_table, "spec": ssp_lumin},
-        )
-    db.close()
-
-<<<<<<< HEAD
+        base.add_bc03(BC03(
+            imf,
+            metallicity[key],
+            time_grid,
+            ssp_wave,
+            color_table,
+            ssp_lumin
+        ))
+
+
 def build_bpassv2(base, bpassres):
     bpass_dir = os.path.join(os.path.dirname(__file__), 'bpassv2.2/')
 
@@ -475,12 +469,6 @@
 def build_dale2014(base):
     models = []
     dale2014_dir = os.path.join(os.path.dirname(__file__), 'dale2014/')
-=======
-
-def build_dale2014():
-    path = Path(__file__).parent / "dale2014"
-    db = SimpleDatabase("dale2014", writable=True)
->>>>>>> 4c07c7f3
 
     # Getting the alpha grid for the templates
     d14cal = np.genfromtxt(path / "dhcal.dat")
@@ -1235,20 +1223,6 @@
                 lumin = np.genfromtxt(io.BytesIO(data.encode()), usecols=(2))
 
                 # Conversion from Jy cm² sr¯¹ H¯¹to W nm¯¹ (kg of dust)¯¹
-<<<<<<< HEAD
-                lumin *= conv/MdMH[model]
-
-                models.append(THEMIS(qhac[model], umin, 1e7, al, wave, lumin))
-
-    base.add_themis(models)
-
-
-def build_base(bc03res='lr', bpassres='lr'):
-    base = Database(writable=True)
-    base.upgrade_base()
-
-    print('#' * 78)
-=======
                 lumin *= conv / MdMH[model]
 
                 db.add(
@@ -1265,7 +1239,6 @@
 
 def build_base(bc03res="lr"):
     print("#" * 78)
->>>>>>> 4c07c7f3
     print("1- Importing filters...\n")
     build_filters()
     print("\nDONE\n")
@@ -1281,7 +1254,6 @@
     print("\nDONE\n")
     print("#" * 78)
 
-<<<<<<< HEAD
     print("4- Importing the BPASS v2.2 SSP\n")
     build_bpassv2(base, bpassres)
     print("\nDONE\n")
@@ -1289,32 +1261,18 @@
 
     print("5- Importing Draine and Li (2007) models\n")
     build_dl2007(base)
-=======
-    print("4- Importing Draine and Li (2007) models\n")
-    build_dl2007()
->>>>>>> 4c07c7f3
     print("\nDONE\n")
     print("#" * 78)
 
-<<<<<<< HEAD
-    print("6- Importing the updated Draine and Li (2014 models)\n")
-    build_dl2014(base)
-=======
     print("5- Importing the updated Draine and Li (2007) models\n")
     build_dl2014()
->>>>>>> 4c07c7f3
     print("\nDONE\n")
     print("#" * 78)
 
-<<<<<<< HEAD
-    print("7- Importing Fritz et al. (2006) models\n")
-    build_fritz2006(base)
-=======
     print("6- Importing Jones et al (2017) models)\n")
     build_themis()
->>>>>>> 4c07c7f3
     print("\nDONE\n")
-    print("#" * 78)
+    print('#' * 78)
 
     print("7- Importing Dale et al (2014) templates\n")
     build_dale2014()
@@ -1326,17 +1284,22 @@
     print("\nDONE\n")
     print("#" * 78)
 
-    print("9- Importing nebular lines and continuum\n")
+    print("9- Importing Schreiber et al (2016) models\n")
+    build_schreiber2016()
+    print("\nDONE\n")
+    print("#" * 78)
+
+    print("10- Importing nebular lines and continuum\n")
     build_nebular()
     print("\nDONE\n")
     print("#" * 78)
 
-    print("10- Importing Fritz et al. (2006) models\n")
+    print("11- Importing Fritz et al. (2006) models\n")
     build_fritz2006()
     print("\nDONE\n")
     print("#" * 78)
 
-    print("11- Importing SKIRTOR 2016 models\n")
+    print("12- Importing SKIRTOR 2016 models\n")
     build_skirtor2016()
     print("\nDONE\n")
     print("#" * 78)
