"""This script is used the build pcigale internal database containing."""

import io
import itertools
from pathlib import Path

import numpy as np
from scipy import interpolate
import scipy.constants as cst
from astropy.table import Table

from pcigale.data import SimpleDatabase


def read_bc03_ssp(filename):
    """Read a Bruzual and Charlot 2003 ASCII SSP file

    The ASCII SSP files of Bruzual and Charlot 2003 have se special structure.
    A vector is stored with the number of values followed by the values
    separated by a space (or a carriage return). There are the time vector, 5
    (for Chabrier IMF) or 6 lines (for Salpeter IMF) that we don't care of,
    then the wavelength vector, then the luminosity vectors, each followed by
    a 52 value table, then a bunch of other table of information that are also
    in the *colors files.

    Parameters
    ----------
    filename : Path

    Returns
    -------
    time_grid: numpy 1D array of floats
              Vector of the time grid of the SSP in Myr.
    wavelength: numpy 1D array of floats
                Vector of the wavelength grid of the SSP in nm.
    spectra: numpy 2D array of floats
             Array containing the SSP spectra, first axis is the wavelength,
             second one is the time.

    """

    def file_structure_generator():
        """Generator used to identify table lines in the SSP file

        In the SSP file, the vectors are store one next to the other, but
        there are 5 informational lines after the time vector. We use this
        generator to the if we are on lines to read or not.
        """
        if "chab" in filename.stem:
            bad_line_number = 5
        else:
            bad_line_number = 6
        yield("data")
        for i in range(bad_line_number):
            yield("bad")
        while True:
            yield("data")

    file_structure = file_structure_generator()
    # Are we in a data line or a bad one.
    what_line = next(file_structure)
    # Variable conting, in reverse order, the number of value still to
    # read for the read vector.
    counter = 0

    time_grid = []
    full_table = []
    tmp_table = []

    with filename.open() as file_:
        # We read the file line by line.
        for line in file_:
            if what_line == "data":
                # If we are in a "data" line, we analyse each number.
                for item in line.split():
                    if counter == 0:
                        # If counter is 0, then we are not reading a vector
                        # and the first number is the length of the next
                        # vector.
                        counter = int(item)
                    else:
                        # If counter > 0, we are currently reading a vector.
                        tmp_table.append(float(item))
                        counter -= 1
                        if counter == 0:
                            # We reached the end of the vector. If we have not
                            # yet store the time grid (the first table) we are
                            # currently reading it.
                            if time_grid == []:
                                time_grid = tmp_table[:]
                            # Else, we store the vector in the full table,
                            # only if its length is superior to 250 to get rid
                            # of the 52 item unknown vector and the 221 (time
                            # grid length) item vectors at the end of the
                            # file.
                            elif len(tmp_table) > 250:
                                full_table.append(tmp_table[:])

                            tmp_table = []

            # If at the end of a line, we have finished reading a vector, it's
            # time to change to the next structure context.
            if counter == 0:
                what_line = next(file_structure)

    # The time grid is in year, we want Myr.
    time_grid = np.array(time_grid, dtype=float)
    time_grid *= 1.e-6

    # The first "long" vector encountered is the wavelength grid. The value
    # are in Ångström, we convert it to nano-meter.
    wavelength = np.array(full_table.pop(0), dtype=float)
    wavelength *= 0.1

    # The luminosities are in Solar luminosity (3.826.10^33 ergs.s-1) per
    # Ångström, we convert it to W/nm.
    luminosity = np.array(full_table, dtype=float)
    luminosity *= 3.826e27
    # Transposition to have the time in the second axis.
    luminosity = luminosity.transpose()

    # In the SSP, the time grid begins at 0, but not in the *colors file, so
    # we remove t=0 from the SSP.
    return time_grid[1:], wavelength, luminosity[:, 1:]

def build_filters():
    path = Path(__file__).parent / 'filters'
    db = SimpleDatabase("filters", writable=True)
    pathlen = len(path.parts)

    for file in path.rglob('*'):
        if file.suffix not in [".dat", ".pb"]:
            continue

        with file.open() as f:
            _ = f.readline() # We use the filename for the name
            type_ = f.readline().strip('# \n\t')
            if "gazpar" in str(file):
                _ = f.readline() # We do not use the calib type
                name = '.'.join(file.with_suffix('').parts[pathlen + 1:])
            else:
                name = '.'.join(file.with_suffix('').parts[pathlen:])
            desc = f.readline().strip('# \n\t')

        wl, tr = np.genfromtxt(file, unpack=True)

        # We convert the wavelength from Å to nm.
        wl *= 0.1

        # We convert to energy if needed
        if type_ == 'photon':
            tr *= wl
        elif type_ != 'energy':
            raise ValueError("Filter transmission type can only be 'energy' or "
                             "'photon'.")

        print(f"Importing {name}... ({wl.size} points)")

        # We normalise the filter and compute the pivot wavelength. If the
        # filter is a pseudo-filter used to compute line fluxes, it should not
        # be normalised.
        if not name.startswith('PSEUDO'):
            pivot = np.sqrt(np.trapz(tr, wl) / np.trapz(tr / wl**2, wl))

            # The factor 10²⁰ is so that we get the fluxes directly in mJy when
            # we integrate with the wavelength in units of nm and the spectrum
            # in units of W/m²/nm.
            tr *= 1e20 / (cst.c * np.trapz(tr / wl**2, wl))
        else:
            pivot = np.mean(wl[tr > 0.])
        db.add({"name": name},
               {"wl": wl, "tr": tr, "pivot": pivot, "desc": desc})

    db.close()

def build_m2005():
    path = Path(__file__).parent / "maraston2005"
    db = SimpleDatabase("m2005", writable=True)

    # Age grid (1 Myr to 13.7 Gyr with 1 Myr step)
    time_grid = np.arange(1, 13701)
    fine_time_grid = np.linspace(0.1, 13700, 137000)

    # Transpose the table to have access to each value vector on the first
    # axis
    kroupa_mass = np.genfromtxt(path / 'stellarmass.kroupa').transpose()
    salpeter_mass = np.genfromtxt(path / 'stellarmass.salpeter').transpose()

    for spec_file in path.glob('*.rhb'):
        print(f"Importing {spec_file}...")

        spec_table = np.genfromtxt(spec_file).transpose()
        metallicity = spec_table[1, 0]

        if 'krz' in spec_file.stem:
            imf = 'krou'
            mass_table = np.copy(kroupa_mass)
        elif 'ssz' in spec_file.stem:
            imf = 'salp'
            mass_table = np.copy(salpeter_mass)
        else:
            raise ValueError('Unknown IMF!!!')

        # Keep only the actual metallicity values in the mass table
        # we don't take the first column which contains metallicity.
        # We also eliminate the turn-off mas which makes no send for composite
        # populations.
        mass_table = mass_table[1:7, mass_table[0] == metallicity]

        # Regrid the SSP data to the evenly spaced time grid. In doing so we
        # assume 10 bursts every 0.1 Myr over a period of 1 Myr in order to
        # capture short evolutionary phases.
        # The time grid starts after 0.1 Myr, so we assume the value is the same
        # as the first actual time step.
        mass_table = interpolate.interp1d(mass_table[0] * 1e3, mass_table[1:],
                                          assume_sorted=True)(fine_time_grid)
        mass_table = np.mean(mass_table.reshape(5, -1, 10), axis=-1)

        # Extract the age and convert from Gyr to Myr
        ssp_time = np.unique(spec_table[0]) * 1e3
        spec_table = spec_table[1:]

        # Remove the metallicity column from the spec table
        spec_table = spec_table[1:]

        # Extract the wavelength and convert from Å to nm
        ssp_wave = spec_table[0][:1221] * 0.1
        spec_table = spec_table[1:]

        # Extra the fluxes and convert from erg/s/Å to W/nm
        ssp_lumin = spec_table[0].reshape(ssp_time.size, ssp_wave.size).T
        ssp_lumin *= 10 * 1e-7

        # We have to do the interpolation-averaging in several blocks as it is
        # a bit RAM intensive
        ssp_lumin_interp = np.empty((ssp_wave.size, time_grid.size))
        for i in range(0, ssp_wave.size, 100):
            fill_value = (ssp_lumin[i:i+100, 0], ssp_lumin[i:i+100, -1])
            ssp_interp = interpolate.interp1d(ssp_time, ssp_lumin[i:i+100, :],
                                              fill_value=fill_value,
                                              bounds_error=False,
                                              assume_sorted=True)(fine_time_grid)
            ssp_interp = ssp_interp.reshape(ssp_interp.shape[0], -1, 10)
            ssp_lumin_interp[i:i+100, :] = np.mean(ssp_interp, axis=-1)

        # To avoid the creation of waves when interpolating, we refine the grid
        # beyond 10 μm following a log scale in wavelength. The interpolation
        # is also done in log space as the spectrum is power-law-like
        ssp_wave_resamp = np.around(np.logspace(np.log10(10000),
                                                   np.log10(160000), 50))
        argmin = np.argmin(10000.-ssp_wave > 0)-1
        ssp_lumin_resamp = 10.**interpolate.interp1d(
                                    np.log10(ssp_wave[argmin:]),
                                    np.log10(ssp_lumin_interp[argmin:, :]),
                                    assume_sorted=True,
                                    axis=0)(np.log10(ssp_wave_resamp))

        ssp_wave = np.hstack([ssp_wave[:argmin+1], ssp_wave_resamp])
        ssp_lumin = np.vstack([ssp_lumin_interp[:argmin+1, :],
                               ssp_lumin_resamp])

        # Use Z value for metallicity, not log([Z/H])
        metallicity = {-1.35: 0.001,
                       -0.33: 0.01,
                       0.0: 0.02,
                       0.35: 0.04}[metallicity]

        db.add({"imf": imf, "Z": metallicity},
               {"t": time_grid, "wl": ssp_wave, "info": mass_table,
                "spec": ssp_lumin})
    db.close()


def build_bc2003(res):
    path = Path(__file__).parent / 'bc03'
    db = SimpleDatabase("bc03", writable=True)

    # Time grid (1 Myr to 14 Gyr with 1 Myr step)
    time_grid = np.arange(1, 14000)
    fine_time_grid = np.linspace(0.1, 13999, 139990)

    # Metallicities associated to each key
    metallicity = {
        "m22": 0.0001,
        "m32": 0.0004,
        "m42": 0.004,
        "m52": 0.008,
        "m62": 0.02,
        "m72": 0.05
    }

    for key, imf in itertools.product(metallicity, ["salp", "chab"]):
        ssp_filename = path / f"bc2003_{res}_{key}_{imf}_ssp.ised_ASCII"
        color3_filename = path / f"bc2003_lr_{key}_{imf}_ssp.3color"
        color4_filename = path / f"bc2003_lr_{key}_{imf}_ssp.4color"

        print(f"Importing {ssp_filename}...")

        # Read the desired information from the color files
        color_table = []
        color3_table = np.genfromtxt(color3_filename).transpose()
        color4_table = np.genfromtxt(color4_filename).transpose()
        color_table.append(color4_table[6])        # Mstar
        color_table.append(color4_table[7])        # Mgas
        color_table.append(10 ** color3_table[5])  # NLy

        color_table = np.array(color_table)

        ssp_time, ssp_wave, ssp_lumin = read_bc03_ssp(ssp_filename)

        # Regrid the SSP data to the evenly spaced time grid. In doing so we
        # assume 10 bursts every 0.1 Myr over a period of 1 Myr in order to
        # capture short evolutionary phases.
        # The time grid starts after 0.1 Myr, so we assume the value is the same
        # as the first actual time step.
        fill_value = (color_table[:, 0], color_table[:, -1])
        color_table = interpolate.interp1d(ssp_time, color_table,
                                           fill_value=fill_value,
                                           bounds_error=False,
                                           assume_sorted=True)(fine_time_grid)
        color_table = np.mean(color_table.reshape(3, -1, 10), axis=-1)

        # We have to do the interpolation-averaging in several blocks as it is
        # a bit RAM intensive
        ssp_lumin_interp = np.empty((ssp_wave.size, time_grid.size))
        for i in range(0, ssp_wave.size, 100):
            fill_value = (ssp_lumin[i:i+100, 0], ssp_lumin[i:i+100, -1])
            ssp_interp = interpolate.interp1d(ssp_time, ssp_lumin[i:i+100, :],
                                              fill_value=fill_value,
                                              bounds_error=False,
                                              assume_sorted=True)(fine_time_grid)
            ssp_interp = ssp_interp.reshape(ssp_interp.shape[0], -1, 10)
            ssp_lumin_interp[i:i+100, :] = np.mean(ssp_interp, axis=-1)

        # To avoid the creation of waves when interpolating, we refine the grid
        # beyond 10 μm following a log scale in wavelength. The interpolation
        # is also done in log space as the spectrum is power-law-like
        ssp_wave_resamp = np.around(np.logspace(np.log10(10000),
                                                np.log10(160000), 50))
        argmin = np.argmin(10000.-ssp_wave > 0)-1
        ssp_lumin_resamp = 10.**interpolate.interp1d(
                                    np.log10(ssp_wave[argmin:]),
                                    np.log10(ssp_lumin_interp[argmin:, :]),
                                    assume_sorted=True,
                                    axis=0)(np.log10(ssp_wave_resamp))

        ssp_wave = np.hstack([ssp_wave[:argmin+1], ssp_wave_resamp])
        ssp_lumin = np.vstack([ssp_lumin_interp[:argmin+1, :],
                               ssp_lumin_resamp])

        db.add({"imf": imf, "Z": metallicity[key]},
               {"t": time_grid, "wl": ssp_wave, "info": color_table,
                "spec": ssp_lumin})
    db.close()


def build_dale2014():
    path = Path(__file__).parent / "dale2014"
    db = SimpleDatabase("dale2014", writable=True)

    # Getting the alpha grid for the templates
    d14cal = np.genfromtxt(path / 'dhcal.dat')
    alpha_grid = d14cal[:, 1]

    # Getting the lambda grid for the templates and convert from microns to nm.
    first_template = np.genfromtxt(path / 'spectra.0.00AGN.dat')
    wave = first_template[:, 0] * 1E3

    # Getting the stellar emission and interpolate it at the same wavelength
    # grid
    stell_emission_file = np.genfromtxt(path /
                                        'stellar_SED_age13Gyr_tau10Gyr.spec')
    # A -> to nm
    wave_stell = stell_emission_file[:, 0] * 0.1
    # W/A -> W/nm
    stell_emission = stell_emission_file[:, 1] * 10
    stell_emission_interp = np.interp(wave, wave_stell, stell_emission)

    # The models are in nuFnu and contain stellar emission.
    # We convert this to W/nm and remove the stellar emission.

    # Emission from dust heated by SB
    fraction = 0.0
    filename = path / "spectra.0.00AGN.dat"
    print(f"Importing {filename}...")
    with filename.open() as datafile:
        data = "".join(datafile.readlines())

    for al in range(1, len(alpha_grid)+1, 1):
        lumin_with_stell = np.genfromtxt(io.BytesIO(data.encode()),
                                         usecols=(al))
        lumin_with_stell = pow(10, lumin_with_stell) / wave
        constant = lumin_with_stell[7] / stell_emission_interp[7]
        lumin = lumin_with_stell - stell_emission_interp * constant
        lumin[lumin < 0] = 0
        lumin[wave < 2E3] = 0
        norm = np.trapz(lumin, x=wave)
        lumin /= norm

        db.add({"fracAGN": float(fraction), "alpha": float(alpha_grid[al-1])},
               {"wl": wave, "spec": lumin})

    # Emission from dust heated by AGN - Quasar template
    filename = path / "shi_agn.regridded.extended.dat"
    print(f"Importing {filename}...")

    wave, lumin_quasar = np.genfromtxt(filename, unpack=True)
    wave *= 1e3
    lumin_quasar = 10**lumin_quasar / wave
    norm = np.trapz(lumin_quasar, x=wave)
    lumin_quasar /= norm

    db.add({"fracAGN": 1.0, "alpha": 0.0},
           {"wl": wave, "spec": lumin_quasar})

    db.close()


def build_dl2007():
    path = Path(__file__).parent / 'dl2007'
    db = SimpleDatabase("dl2007", writable=True)

    qpah = {
        "00": 0.47,
        "10": 1.12,
        "20": 1.77,
        "30": 2.50,
        "40": 3.19,
        "50": 3.90,
        "60": 4.58
    }

    umaximum = ["1e3", "1e4", "1e5", "1e6"]
    uminimum = ["0.10", "0.15", "0.20", "0.30", "0.40", "0.50", "0.70",
                "0.80", "1.00", "1.20", "1.50", "2.00", "2.50", "3.00",
                "4.00", "5.00", "7.00", "8.00", "10.0", "12.0", "15.0",
                "20.0", "25.0"]

    # Mdust/MH used to retrieve the dust mass as models as given per atom of H
    MdMH = {"00": 0.0100, "10": 0.0100, "20": 0.0101, "30": 0.0102,
            "40": 0.0102, "50": 0.0103, "60": 0.0104}

    # Here we obtain the wavelength beforehand to avoid reading it each time.
    filename = path / "U1e3" / "U1e3_1e3_MW3.1_00.txt"
    with filename.open() as datafile:
        data = "".join(datafile.readlines()[-1001:])

    wave = np.genfromtxt(io.BytesIO(data.encode()), usecols=(0))
    # For some reason wavelengths are decreasing in the model files
    wave = wave[::-1]
    # We convert wavelengths from μm to nm
    wave *= 1000.

    # Conversion factor from Jy cm² sr¯¹ H¯¹ to W nm¯¹ (kg of H)¯¹
    conv = 4. * np.pi * 1e-30 / (cst.m_p+cst.m_e) * cst.c / (wave*wave) * 1e9

    for model in sorted(qpah.keys()):
        for umin in uminimum:
            filename = path / f"U{umin}" / f"U{umin}_{umin}_MW3.1_{model}.txt"
            print(f"Importing {filename}...")
            with filename.open() as datafile:
                data = "".join(datafile.readlines()[-1001:])
            lumin = np.genfromtxt(io.BytesIO(data.encode()), usecols=(2))
            # For some reason fluxes are decreasing in the model files
            lumin = lumin[::-1]
            # Conversion from Jy cm² sr¯¹ H¯¹to W nm¯¹ (kg of dust)¯¹
            lumin *= conv/MdMH[model]

            db.add({"qpah": float(qpah[model]), "umin": float(umin),
                    "umax": float(umin)},
                   {"wl": wave, "spec": lumin})
            for umax in umaximum:
                filename = path / f"U{umin}" / \
                    f"U{umin}_{umax}_MW3.1_{model}.txt"
                print(f"Importing {filename}...")
                with filename.open() as datafile:
                    data = "".join(datafile.readlines()[-1001:])
                lumin = np.genfromtxt(io.BytesIO(data.encode()), usecols=(2))
                # For some reason fluxes are decreasing in the model files
                lumin = lumin[::-1]

                # Conversion from Jy cm² sr¯¹ H¯¹to W nm¯¹ (kg of dust)¯¹
                lumin *= conv/MdMH[model]

                db.add({"qpah": float(qpah[model]), "umin": float(umin),
                        "umax": float(umax)},
                       {"wl": wave, "spec": lumin})
    db.close()


def build_dl2014():
    path = Path(__file__).parent / 'dl2014'
    db = SimpleDatabase("dl2014", writable=True)

    qpah = {"000": 0.47, "010": 1.12, "020": 1.77, "030": 2.50, "040": 3.19,
            "050": 3.90, "060": 4.58, "070": 5.26, "080": 5.95, "090": 6.63,
            "100": 7.32}

    uminimum = ["0.100", "0.120", "0.150", "0.170", "0.200", "0.250", "0.300",
                "0.350", "0.400", "0.500", "0.600", "0.700", "0.800", "1.000",
                "1.200", "1.500", "1.700", "2.000", "2.500", "3.000", "3.500",
                "4.000", "5.000", "6.000", "7.000", "8.000", "10.00", "12.00",
                "15.00", "17.00", "20.00", "25.00", "30.00", "35.00", "40.00",
                "50.00"]

    alpha = ["1.0", "1.1", "1.2", "1.3", "1.4", "1.5", "1.6", "1.7", "1.8",
             "1.9", "2.0", "2.1", "2.2", "2.3", "2.4", "2.5", "2.6", "2.7",
             "2.8", "2.9", "3.0"]

    # Mdust/MH used to retrieve the dust mass as models as given per atom of H
    MdMH = {"000": 0.0100, "010": 0.0100, "020": 0.0101, "030": 0.0102,
            "040": 0.0102, "050": 0.0103, "060": 0.0104, "070": 0.0105,
            "080": 0.0106, "090": 0.0107, "100": 0.0108}

    # Here we obtain the wavelength beforehand to avoid reading it each time.
    filename = path / "U0.100_0.100_MW3.1_000" / "spec_1.0.dat"
    with filename.open() as datafile:
        data = "".join(datafile.readlines()[-1001:])
    wave = np.genfromtxt(io.BytesIO(data.encode()), usecols=(0))
    # For some reason wavelengths are decreasing in the model files
    wave = wave[::-1]
    # We convert wavelengths from μm to nm
    wave *= 1000.

    # Conversion factor from Jy cm² sr¯¹ H¯¹ to W nm¯¹ (kg of H)¯¹
    conv = 4. * np.pi * 1e-30 / (cst.m_p+cst.m_e) * cst.c / (wave*wave) * 1e9

    for model in sorted(qpah.keys()):
        for umin in uminimum:
            filename = path / f"U{umin}_{umin}_MW3.1_{model}" / "spec_1.0.dat"
            print(f"Importing {filename}...")
            with filename.open() as datafile:
                data = "".join(datafile.readlines()[-1001:])
            lumin = np.genfromtxt(io.BytesIO(data.encode()), usecols=(2))
            # For some reason fluxes are decreasing in the model files
            lumin = lumin[::-1]

            # Conversion from Jy cm² sr¯¹ H¯¹to W nm¯¹ (kg of dust)¯¹
            lumin *= conv/MdMH[model]

            db.add({"qpah": float(qpah[model]), "umin": float(umin),
                    "umax": float(umin), "alpha": 1.0},
                   {"wl": wave, "spec": lumin})

            for al in alpha:
                filename = path / f"U{umin}_1e7_MW3.1_{model}" / \
                    f"spec_{al}.dat"
                print(f"Importing {filename}...")
                with filename.open() as datafile:
                    data = "".join(datafile.readlines()[-1001:])
                lumin = np.genfromtxt(io.BytesIO(data.encode()), usecols=(2))
                # For some reason fluxes are decreasing in the model files
                lumin = lumin[::-1]

                # Conversion from Jy cm² sr¯¹ H¯¹to W nm¯¹ (kg of dust)¯¹
                lumin *= conv/MdMH[model]

                db.add({"qpah": float(qpah[model]), "umin": float(umin),
                        "umax": 1e7, "alpha": float(al)},
                       {"wl": wave, "spec": lumin})
    db.close()


def build_fritz2006():
    path = Path(__file__).parent / "fritz2006"
    db = SimpleDatabase("fritz2006", writable=True)

    # Parameters of Fritz+2006
    psy = ["0.001", "10.100", "20.100", "30.100", "40.100", "50.100", "60.100",
           "70.100", "80.100", "89.990"]  # Viewing angle in degrees
    opening_angle = [20, 40, 60]  # Theta = 2*(90 - opening_angle)
    gamma = ["0.0", "2.0", "4.0", "6.0"]
    beta = ["-1.00", "-0.75", "-0.50", "-0.25", "0.00"]
    tau = ["0.1", "0.3", "0.6", "1.0", "2.0", "3.0", "6.0", "10.0"]
    r_ratio = [10, 30, 60, 100, 150]

    # Read and convert the wavelength
    filename = path / "ct20al0.0be-1.00ta0.1rm10.tot"
    with filename.open() as datafile:
        data = "".join(datafile.readlines()[-178:])
    wave = np.genfromtxt(io.BytesIO(data.encode()), usecols=(0))
    wave *= 1e3
    # Number of wavelengths: 178; Number of comments lines: 28
    nskip = 28
    blocksize = 178

    iter_params = ((oa, gam, be, ta, rm)
                   for oa in opening_angle
                   for gam in gamma
                   for be in beta
                   for ta in tau
                   for rm in r_ratio)

    for params in iter_params:
        filename = path / "ct{}al{}be{}ta{}rm{}.tot".format(*params)
        print(f"Importing {filename}...")
        try:
            with filename.open() as datafile:
                data = datafile.readlines()
        except IOError:
            continue

        for n in range(len(psy)):
            block = data[nskip + blocksize * n + 4 * (n + 1) - 1:
                         nskip + blocksize * (n+1) + 4 * (n + 1) - 1]
            lumin_therm, lumin_scatt, lumin_agn = np.genfromtxt(
                io.BytesIO("".join(block).encode()), usecols=(2, 3, 4),
                unpack=True)
            # Remove NaN
            lumin_therm = np.nan_to_num(lumin_therm)
            lumin_scatt = np.nan_to_num(lumin_scatt)
            lumin_agn = np.nan_to_num(lumin_agn)
            # Conversion from erg/s/microns to W/nm
            lumin_therm *= 1e-4
            lumin_scatt *= 1e-4
            lumin_agn *= 1e-4
            # Normalization of the lumin_therm to 1W
            norm = np.trapz(lumin_therm, x=wave)
            lumin_therm /= norm
            lumin_scatt /= norm
            lumin_agn /= norm


            db.add({"r_ratio": float(params[4]), "tau": float(params[3]),
                    "beta": float(params[2]), "gamma": float(params[1]),
                    "opening_angle": float(params[0]), "psy": float(psy[n])},
                   {"wl": wave, "spec_therm": lumin_therm,
                    "spec_scatt": lumin_scatt, "spec_agn": lumin_agn})
    db.close()

def build_skirtor2016():
    path = Path(__file__).parent / "skirtor2016"
    db = SimpleDatabase("skirtor2016", writable=True)

<<<<<<< HEAD
    files = glob.glob(skirtor2016_dir + '/*')
    files = [os.path.split(file)[-1] for file in files]
    params = [f.split('_')[:-1] for f in files]
=======
    params = [f.stem.split('_')[:-1] for f in path.glob('*')]
>>>>>>> a4170b66

    # Parameters of SKIRTOR 2016
    t = list({param[0][1:] for param in params})
    p = list({param[1][1:] for param in params})
    q = list({param[2][1:] for param in params})
    oa = list({param[3][2:] for param in params})
    R = list({param[4][1:] for param in params})
    Mcl = list({param[5][3:] for param in params})
    i = list({param[6][1:] for param in params})

    iter_params = ((p1, p2, p3, p4, p5, p6, p7)
                   for p1 in t
                   for p2 in p
                   for p3 in q
                   for p4 in oa
                   for p5 in R
                   for p6 in Mcl
                   for p7 in i)

    for params in iter_params:
        filename = path / \
                "t{}_p{}_q{}_oa{}_R{}_Mcl{}_i{}_sed.dat".format(*params)
        print(f"Importing {filename}...")

        wl, disk, scatt, dust = np.genfromtxt(filename, unpack=True,
                                              usecols=(0, 2, 3, 4))
        wl *= 1e3
        disk += scatt
        disk /= wl
        dust /= wl

        # Normalization of the lumin_therm to 1W
        norm = np.trapz(dust, x=wl)
        disk /= norm
        dust /= norm

<<<<<<< HEAD
        models.append(SKIRTOR2016(params[0], params[1], params[2], params[3],
                                  params[4], params[5], params[6], norm, wl,
                                  disk, dust))
=======
        db.add({"t": int(params[0]), "pl": float(params[1]),
                "q": float(params[2]), "oa": int(params[3]),
                "R": int(params[4]), "Mcl": float(params[5]),
                "i": int(params[6])},
               {"norm": norm, "wl": wl, "disk": disk, "dust": dust})
    db.close()
>>>>>>> a4170b66

def build_nebular():
    path = Path(__file__).parent / "nebular"

    filename = path / "lines.dat"
    print(f"Importing {filename}...")
    lines = np.genfromtxt(filename)

    tmp = Table.read(path / "line_wavelengths.dat", format='ascii')
    wave_lines = tmp['col1'].data
    name_lines = tmp['col2'].data

    filename = path / "continuum.dat"
    print(f"Importing {filename}...")
    cont = np.genfromtxt(filename)

    # Convert wavelength from Å to nm
    wave_lines *= 0.1
    wave_cont = cont[:3729, 0] * 0.1

    # Get the list of metallicities
    metallicities = np.unique(lines[:, 1])

    # Keep only the fluxes
    lines = lines[:, 2:]
    cont = cont[:, 1:]

    # We select only models with ne=100. Other values could be included later
    lines = lines[:, 1::3]
    cont = cont[:, 1::3]

    # Convert lines to W and to a linear scale
    lines = 10**(lines-7)

    # Convert continuum to W/nm
    cont *= np.tile(1e-7 * cst.c * 1e9 / wave_cont**2,
                    metallicities.size)[:, np.newaxis]

    # Import lines
    db = SimpleDatabase("nebular_lines", writable=True)
    for idx, metallicity in enumerate(metallicities):
        spectra = lines[idx::6, :]
        for logU, spectrum in zip(np.around(np.arange(-4., -.9, .1), 1),
                                  spectra.T):
            db.add({"Z": float(metallicity), "logU": float(logU)},
                   {"name": name_lines, "wl": wave_lines, "spec": spectrum})
    db.close()

    # Import continuum
    db = SimpleDatabase("nebular_continuum", writable=True)
    for idx, metallicity in enumerate(metallicities):
        spectra = cont[3729 * idx: 3729 * (idx+1), :]
        for logU, spectrum in zip(np.around(np.arange(-4., -.9, .1), 1),
                                  spectra.T):
            db.add({"Z": float(metallicity), "logU": float(logU)},
                   {"wl": wave_cont, "spec": spectrum})
    db.close()


def build_schreiber2016():
    path = Path(__file__).parent / "schreiber2016"
    db = SimpleDatabase("schreiber2016", writable=True)

    filename = path / "g15_pah.fits"
    print(f"Importing {filename}...")
    pah = Table.read(filename)

    filename = path / "g15_dust.fits"
    print(f"Importing {filename}...")
    dust = Table.read(filename)

    # Getting the lambda grid for the templates and convert from μm to nm.
    wave = dust['LAM'][0, 0, :].data * 1e3

    for td in np.arange(15., 100.):
        # Find the closest temperature in the model list of tdust
        tsed = np.argmin(np.absolute(dust['TDUST'][0].data-td))

        # The models are in νFν.  We convert this to W/nm.
        lumin_dust = dust['SED'][0, tsed, :].data / wave
        lumin_pah = pah['SED'][0, tsed, :].data / wave

        db.add({"type": 0, "tdust": float(td)},
               {"wl": wave, "spec": lumin_dust})
        db.add({"type": 1, "tdust": float(td)},
               {"wl": wave, "spec": lumin_pah})

    db.close()


def build_themis():
    path = Path(__file__).parent / "themis"
    db = SimpleDatabase("themis", writable=True)

    # Mass fraction of hydrocarbon solids i.e., a-C(:H) smaller than 1.5 nm,
    # also known as HAC
    qhac = {"000": 0.02, "010": 0.06, "020": 0.10, "030": 0.14, "040": 0.17,
            "050": 0.20, "060": 0.24, "070": 0.28, "080": 0.32, "090": 0.36,
            "100": 0.40}

    uminimum = ["0.100", "0.120", "0.150", "0.170", "0.200", "0.250", "0.300",
                "0.350", "0.400", "0.500", "0.600", "0.700", "0.800", "1.000",
                "1.200", "1.500", "1.700", "2.000", "2.500", "3.000", "3.500",
                "4.000", "5.000", "6.000", "7.000", "8.000", "10.00", "12.00",
                "15.00", "17.00", "20.00", "25.00", "30.00", "35.00", "40.00",
                "50.00", "80.00"]

    alpha = ["1.0", "1.1", "1.2", "1.3", "1.4", "1.5", "1.6", "1.7", "1.8",
             "1.9", "2.0", "2.1", "2.2", "2.3", "2.4", "2.5", "2.6", "2.7",
             "2.8", "2.9", "3.0"]

    # Mdust/MH used to retrieve the dust mass as models as given per atom of H
    MdMH = {"000": 7.4e-3, "010": 7.4e-3, "020": 7.4e-3, "030": 7.4e-3,
            "040": 7.4e-3, "050": 7.4e-3, "060": 7.4e-3, "070": 7.4e-3,
            "080": 7.4e-3, "090": 7.4e-3, "100": 7.4e-3}

    # Here we obtain the wavelength beforehand to avoid reading it each time.
    filename = path / "U0.100_0.100_MW3.1_000" / "spec_1.0.dat"
    with filename.open() as datafile:
        data = "".join(datafile.readlines()[-576:])

    wave = np.genfromtxt(io.BytesIO(data.encode()), usecols=(0))

    # We convert wavelengths from μm to nm
    wave *= 1000.

    # Conversion factor from Jy cm² sr¯¹ H¯¹ to W nm¯¹ (kg of H)¯¹
    conv = 4. * np.pi * 1e-30 / (cst.m_p+cst.m_e) * cst.c / (wave*wave) * 1e9

    for model in sorted(qhac.keys()):
        for umin in uminimum:
            filename = path / f"U{umin}_{umin}_MW3.1_{model}" / "spec_1.0.dat"
            print(f"Importing {filename}...")
            with open(filename) as datafile:
                data = "".join(datafile.readlines()[-576:])
            lumin = np.genfromtxt(io.BytesIO(data.encode()), usecols=(2))

            # Conversion from Jy cm² sr¯¹ H¯¹to W nm¯¹ (kg of dust)¯¹
            lumin *= conv / MdMH[model]

            db.add({"qhac": float(qhac[model]), "umin": float(umin),
                    "umax": float(umin), "alpha": 1.0},
                   {"wl": wave, "spec": lumin})
            for al in alpha:
                filename = path / f"U{umin}_1e7_MW3.1_{model}" / \
                    f"spec_{al}.dat"
                print(f"Importing {filename}...")
                with open(filename) as datafile:
                    data = "".join(datafile.readlines()[-576:])
                lumin = np.genfromtxt(io.BytesIO(data.encode()), usecols=(2))

                # Conversion from Jy cm² sr¯¹ H¯¹to W nm¯¹ (kg of dust)¯¹
                lumin *= conv/MdMH[model]

                db.add({"qhac": float(qhac[model]), "umin": float(umin),
                        "umax": 1e7, "alpha": float(al)},
                       {"wl": wave, "spec": lumin})
    db.close()


def build_base(bc03res='lr'):
    print('#' * 78)
    print("1- Importing filters...\n")
    build_filters()
    print("\nDONE\n")
    print('#' * 78)

    print("2- Importing Maraston 2005 SSP\n")
    build_m2005()
    print("\nDONE\n")
    print('#' * 78)

    print("3- Importing Bruzual and Charlot 2003 SSP\n")
    build_bc2003(bc03res)
    print("\nDONE\n")
    print('#' * 78)

    print("4- Importing nebular lines and continuum\n")
    build_nebular()
    print("\nDONE\n")
    print('#' * 78)

    print("5- Importing Draine and Li (2007) models\n")
    build_dl2007()
    print("\nDONE\n")
    print('#' * 78)

    print("6- Importing the updated Draine and Li (2007) models\n")
    build_dl2014()
    print("\nDONE\n")
    print('#' * 78)

    print("7- Importing Jones et al (2017) models)\n")
    build_themis()
    print("\nDONE\n")
    print('#' * 78)

    print("8- Importing Dale et al (2014) templates\n")
    build_dale2014()
    print("\nDONE\n")
    print('#' * 78)

    print("9- Importing Schreiber et al (2016) models\n")
    build_schreiber2016()
    print("\nDONE\n")
    print('#' * 78)

    print("10- Importing Fritz et al. (2006) models\n")
    build_fritz2006()
    print("\nDONE\n")
    print('#' * 78)

    print("11- Importing SKIRTOR 2016 models\n")
    build_skirtor2016()
    print("\nDONE\n")
    print('#' * 78)


if __name__ == '__main__':
    build_base()<|MERGE_RESOLUTION|>--- conflicted
+++ resolved
@@ -632,13 +632,7 @@
     path = Path(__file__).parent / "skirtor2016"
     db = SimpleDatabase("skirtor2016", writable=True)
 
-<<<<<<< HEAD
-    files = glob.glob(skirtor2016_dir + '/*')
-    files = [os.path.split(file)[-1] for file in files]
-    params = [f.split('_')[:-1] for f in files]
-=======
     params = [f.stem.split('_')[:-1] for f in path.glob('*')]
->>>>>>> a4170b66
 
     # Parameters of SKIRTOR 2016
     t = list({param[0][1:] for param in params})
@@ -675,18 +669,12 @@
         disk /= norm
         dust /= norm
 
-<<<<<<< HEAD
-        models.append(SKIRTOR2016(params[0], params[1], params[2], params[3],
-                                  params[4], params[5], params[6], norm, wl,
-                                  disk, dust))
-=======
         db.add({"t": int(params[0]), "pl": float(params[1]),
                 "q": float(params[2]), "oa": int(params[3]),
                 "R": int(params[4]), "Mcl": float(params[5]),
                 "i": int(params[6])},
                {"norm": norm, "wl": wl, "disk": disk, "dust": dust})
     db.close()
->>>>>>> a4170b66
 
 def build_nebular():
     path = Path(__file__).parent / "nebular"
