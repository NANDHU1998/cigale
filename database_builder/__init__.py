"""This script is used the build pcigale internal database containing."""

import io
import itertools
from pathlib import Path

import numpy as np
from scipy import interpolate
import scipy.constants as cst
from astropy.table import Table
<<<<<<< HEAD
from pcigale.data import (Database, Filter, M2005, BC03, BC03_SSP, Fritz2006,
                          Dale2014, DL2007, DL2014, NebularLines,
                          NebularContinuum, Schreiber2016, THEMIS,
                          Yggdrasil_SSP)
=======

from pcigale.data import SimpleDatabase
>>>>>>> e2946ba3


def read_bc03_ssp(filename):
    """Read a Bruzual and Charlot 2003 ASCII SSP file

    The ASCII SSP files of Bruzual and Charlot 2003 have se special structure.
    A vector is stored with the number of values followed by the values
    separated by a space (or a carriage return). There are the time vector, 5
    (for Chabrier IMF) or 6 lines (for Salpeter IMF) that we don't care of,
    then the wavelength vector, then the luminosity vectors, each followed by
    a 52 value table, then a bunch of other table of information that are also
    in the *colors files.

    Parameters
    ----------
    filename : Path

    Returns
    -------
    time_grid: numpy 1D array of floats
              Vector of the time grid of the SSP in Myr.
    wavelength: numpy 1D array of floats
                Vector of the wavelength grid of the SSP in nm.
    spectra: numpy 2D array of floats
             Array containing the SSP spectra, first axis is the wavelength,
             second one is the time.

    """

    def file_structure_generator():
        """Generator used to identify table lines in the SSP file

        In the SSP file, the vectors are store one next to the other, but
        there are 5 informational lines after the time vector. We use this
        generator to the if we are on lines to read or not.
        """
        if "chab" in filename.stem:
            bad_line_number = 5
        else:
            bad_line_number = 6
        yield("data")
        for i in range(bad_line_number):
            yield("bad")
        while True:
            yield("data")

    file_structure = file_structure_generator()
    # Are we in a data line or a bad one.
    what_line = next(file_structure)
    # Variable conting, in reverse order, the number of value still to
    # read for the read vector.
    counter = 0

    time_grid = []
    full_table = []
    tmp_table = []

    with filename.open() as file_:
        # We read the file line by line.
        for line in file_:
            if what_line == "data":
                # If we are in a "data" line, we analyse each number.
                for item in line.split():
                    if counter == 0:
                        # If counter is 0, then we are not reading a vector
                        # and the first number is the length of the next
                        # vector.
                        counter = int(item)
                    else:
                        # If counter > 0, we are currently reading a vector.
                        tmp_table.append(float(item))
                        counter -= 1
                        if counter == 0:
                            # We reached the end of the vector. If we have not
                            # yet store the time grid (the first table) we are
                            # currently reading it.
                            if time_grid == []:
                                time_grid = tmp_table[:]
                            # Else, we store the vector in the full table,
                            # only if its length is superior to 250 to get rid
                            # of the 52 item unknown vector and the 221 (time
                            # grid length) item vectors at the end of the
                            # file.
                            elif len(tmp_table) > 250:
                                full_table.append(tmp_table[:])

                            tmp_table = []

            # If at the end of a line, we have finished reading a vector, it's
            # time to change to the next structure context.
            if counter == 0:
                what_line = next(file_structure)

    # The time grid is in year, we want Myr.
    time_grid = np.array(time_grid, dtype=float)
    time_grid *= 1.e-6

    # The first "long" vector encountered is the wavelength grid. The value
    # are in Ångström, we convert it to nano-meter.
    wavelength = np.array(full_table.pop(0), dtype=float)
    wavelength *= 0.1

    # The luminosities are in Solar luminosity (3.826.10^33 ergs.s-1) per
    # Ångström, we convert it to W/nm.
    luminosity = np.array(full_table, dtype=float)
    luminosity *= 3.826e27
    # Transposition to have the time in the second axis.
    luminosity = luminosity.transpose()

    # In the SSP, the time grid begins at 0, but not in the *colors file, so
    # we remove t=0 from the SSP.
    return time_grid[1:], wavelength, luminosity[:, 1:]

def build_filters():
    path = Path(__file__).parent / 'filters'
    db = SimpleDatabase("filters", writable=True)
    pathlen = len(path.parts)

    for file in path.rglob('*'):
        if file.suffix not in [".dat", ".pb"]:
            continue

        with file.open() as f:
            _ = f.readline() # We use the filename for the name
            type_ = f.readline().strip('# \n\t')
            if "gazpar" in str(file):
                _ = f.readline() # We do not use the calib type
                name = '.'.join(file.with_suffix('').parts[pathlen + 1:])
            else:
                name = '.'.join(file.with_suffix('').parts[pathlen:])
            desc = f.readline().strip('# \n\t')

        wl, tr = np.genfromtxt(file, unpack=True)

        # We convert the wavelength from Å to nm.
        wl *= 0.1

        # We convert to energy if needed
        if type_ == 'photon':
            tr *= wl
        elif type_ != 'energy':
            raise ValueError("Filter transmission type can only be 'energy' or "
                             "'photon'.")

        print(f"Importing {name}... ({wl.size} points)")

        # We normalise the filter and compute the pivot wavelength. If the
        # filter is a pseudo-filter used to compute line fluxes, it should not
        # be normalised.
        if not name.startswith('PSEUDO'):
            pivot = np.sqrt(np.trapz(tr, wl) / np.trapz(tr / wl**2, wl))

            # The factor 10²⁰ is so that we get the fluxes directly in mJy when
            # we integrate with the wavelength in units of nm and the spectrum
            # in units of W/m²/nm.
            tr *= 1e20 / (cst.c * np.trapz(tr / wl**2, wl))
        else:
            pivot = np.mean(wl[tr > 0.])
        db.add({"name": name},
               {"wl": wl, "tr": tr, "pivot": pivot, "desc": desc})

    db.close()

def build_m2005():
    path = Path(__file__).parent / "maraston2005"
    db = SimpleDatabase("m2005", writable=True)

    # Age grid (1 Myr to 13.7 Gyr with 1 Myr step)
    time_grid = np.arange(1, 13701)
    fine_time_grid = np.linspace(0.1, 13700, 137000)

    # Transpose the table to have access to each value vector on the first
    # axis
    kroupa_mass = np.genfromtxt(path / 'stellarmass.kroupa').transpose()
    salpeter_mass = np.genfromtxt(path / 'stellarmass.salpeter').transpose()

    for spec_file in path.glob('*.rhb'):
        print(f"Importing {spec_file}...")

        spec_table = np.genfromtxt(spec_file).transpose()
        metallicity = spec_table[1, 0]

        if 'krz' in spec_file.stem:
            imf = 'krou'
            mass_table = np.copy(kroupa_mass)
        elif 'ssz' in spec_file.stem:
            imf = 'salp'
            mass_table = np.copy(salpeter_mass)
        else:
            raise ValueError('Unknown IMF!!!')

        # Keep only the actual metallicity values in the mass table
        # we don't take the first column which contains metallicity.
        # We also eliminate the turn-off mas which makes no send for composite
        # populations.
        mass_table = mass_table[1:7, mass_table[0] == metallicity]

        # Regrid the SSP data to the evenly spaced time grid. In doing so we
        # assume 10 bursts every 0.1 Myr over a period of 1 Myr in order to
        # capture short evolutionary phases.
        # The time grid starts after 0.1 Myr, so we assume the value is the same
        # as the first actual time step.
        mass_table = interpolate.interp1d(mass_table[0] * 1e3, mass_table[1:],
                                          assume_sorted=True)(fine_time_grid)
        mass_table = np.mean(mass_table.reshape(5, -1, 10), axis=-1)

        # Extract the age and convert from Gyr to Myr
        ssp_time = np.unique(spec_table[0]) * 1e3
        spec_table = spec_table[1:]

        # Remove the metallicity column from the spec table
        spec_table = spec_table[1:]

        # Extract the wavelength and convert from Å to nm
        ssp_wave = spec_table[0][:1221] * 0.1
        spec_table = spec_table[1:]

        # Extra the fluxes and convert from erg/s/Å to W/nm
        ssp_lumin = spec_table[0].reshape(ssp_time.size, ssp_wave.size).T
        ssp_lumin *= 10 * 1e-7

        # We have to do the interpolation-averaging in several blocks as it is
        # a bit RAM intensive
        ssp_lumin_interp = np.empty((ssp_wave.size, time_grid.size))
        for i in range(0, ssp_wave.size, 100):
            fill_value = (ssp_lumin[i:i+100, 0], ssp_lumin[i:i+100, -1])
            ssp_interp = interpolate.interp1d(ssp_time, ssp_lumin[i:i+100, :],
                                              fill_value=fill_value,
                                              bounds_error=False,
                                              assume_sorted=True)(fine_time_grid)
            ssp_interp = ssp_interp.reshape(ssp_interp.shape[0], -1, 10)
            ssp_lumin_interp[i:i+100, :] = np.mean(ssp_interp, axis=-1)

        # To avoid the creation of waves when interpolating, we refine the grid
        # beyond 10 μm following a log scale in wavelength. The interpolation
        # is also done in log space as the spectrum is power-law-like
        ssp_wave_resamp = np.around(np.logspace(np.log10(10000),
                                                   np.log10(160000), 50))
        argmin = np.argmin(10000.-ssp_wave > 0)-1
        ssp_lumin_resamp = 10.**interpolate.interp1d(
                                    np.log10(ssp_wave[argmin:]),
                                    np.log10(ssp_lumin_interp[argmin:, :]),
                                    assume_sorted=True,
                                    axis=0)(np.log10(ssp_wave_resamp))

        ssp_wave = np.hstack([ssp_wave[:argmin+1], ssp_wave_resamp])
        ssp_lumin = np.vstack([ssp_lumin_interp[:argmin+1, :],
                               ssp_lumin_resamp])

        # Use Z value for metallicity, not log([Z/H])
        metallicity = {-1.35: 0.001,
                       -0.33: 0.01,
                       0.0: 0.02,
                       0.35: 0.04}[metallicity]

        db.add({"imf": imf, "Z": metallicity},
               {"t": time_grid, "wl": ssp_wave, "info": mass_table,
                "spec": ssp_lumin})
    db.close()


def build_bc2003(res):
    path = Path(__file__).parent / 'bc03'
    db = SimpleDatabase("bc03", writable=True)

    # Time grid (1 Myr to 14 Gyr with 1 Myr step)
    time_grid = np.arange(1, 14000)
    fine_time_grid = np.linspace(0.1, 13999, 139990)

    # Metallicities associated to each key
    metallicity = {
        "m22": 0.0001,
        "m32": 0.0004,
        "m42": 0.004,
        "m52": 0.008,
        "m62": 0.02,
        "m72": 0.05
    }

    for key, imf in itertools.product(metallicity, ["salp", "chab"]):
        ssp_filename = path / f"bc2003_{res}_{key}_{imf}_ssp.ised_ASCII"
        color3_filename = path / f"bc2003_lr_{key}_{imf}_ssp.3color"
        color4_filename = path / f"bc2003_lr_{key}_{imf}_ssp.4color"

        print(f"Importing {ssp_filename}...")

        # Read the desired information from the color files
        color_table = []
        color3_table = np.genfromtxt(color3_filename).transpose()
        color4_table = np.genfromtxt(color4_filename).transpose()
        color_table.append(color4_table[6])        # Mstar
        color_table.append(color4_table[7])        # Mgas
        color_table.append(10 ** color3_table[5])  # NLy

        color_table = np.array(color_table)

        ssp_time, ssp_wave, ssp_lumin = read_bc03_ssp(ssp_filename)

        # Regrid the SSP data to the evenly spaced time grid. In doing so we
        # assume 10 bursts every 0.1 Myr over a period of 1 Myr in order to
        # capture short evolutionary phases.
        # The time grid starts after 0.1 Myr, so we assume the value is the same
        # as the first actual time step.
        fill_value = (color_table[:, 0], color_table[:, -1])
        color_table = interpolate.interp1d(ssp_time, color_table,
                                           fill_value=fill_value,
                                           bounds_error=False,
                                           assume_sorted=True)(fine_time_grid)
        color_table = np.mean(color_table.reshape(3, -1, 10), axis=-1)

        # We have to do the interpolation-averaging in several blocks as it is
        # a bit RAM intensive
        ssp_lumin_interp = np.empty((ssp_wave.size, time_grid.size))
        for i in range(0, ssp_wave.size, 100):
            fill_value = (ssp_lumin[i:i+100, 0], ssp_lumin[i:i+100, -1])
            ssp_interp = interpolate.interp1d(ssp_time, ssp_lumin[i:i+100, :],
                                              fill_value=fill_value,
                                              bounds_error=False,
                                              assume_sorted=True)(fine_time_grid)
            ssp_interp = ssp_interp.reshape(ssp_interp.shape[0], -1, 10)
            ssp_lumin_interp[i:i+100, :] = np.mean(ssp_interp, axis=-1)

        # To avoid the creation of waves when interpolating, we refine the grid
        # beyond 10 μm following a log scale in wavelength. The interpolation
        # is also done in log space as the spectrum is power-law-like
        ssp_wave_resamp = np.around(np.logspace(np.log10(10000),
                                                np.log10(160000), 50))
        argmin = np.argmin(10000.-ssp_wave > 0)-1
        ssp_lumin_resamp = 10.**interpolate.interp1d(
                                    np.log10(ssp_wave[argmin:]),
                                    np.log10(ssp_lumin_interp[argmin:, :]),
                                    assume_sorted=True,
                                    axis=0)(np.log10(ssp_wave_resamp))

        ssp_wave = np.hstack([ssp_wave[:argmin+1], ssp_wave_resamp])
        ssp_lumin = np.vstack([ssp_lumin_interp[:argmin+1, :],
                               ssp_lumin_resamp])

        db.add({"imf": imf, "Z": metallicity[key]},
               {"t": time_grid, "wl": ssp_wave, "info": color_table,
                "spec": ssp_lumin})
    db.close()

def build_bc2003_ssp(base, res):
    bc03_dir = os.path.join(os.path.dirname(__file__), 'bc03/')

    # Metallicities associated to each key
    metallicity = {
        "m22": 0.0001,
        "m32": 0.0004,
        "m42": 0.004,
        "m52": 0.008,
        "m62": 0.02,
        "m72": 0.05
    }

    for key, imf in itertools.product(metallicity, ["salp", "chab"]):
        ssp_filename = "{}bc2003_{}_{}_{}_ssp.ised_ASCII".format(bc03_dir, res,
                                                                 key, imf)
        color3_filename = "{}bc2003_lr_{}_{}_ssp.3color".format(bc03_dir, key,
                                                                imf)
        color4_filename = "{}bc2003_lr_{}_{}_ssp.4color".format(bc03_dir, key,
                                                                imf)

        print("Importing {}...".format(ssp_filename))

        # Read the desired information from the color files
        color_table = []
        color3_table = np.genfromtxt(color3_filename).transpose()
        color4_table = np.genfromtxt(color4_filename).transpose()
        color_table.append(color4_table[6])        # Mstar
        color_table.append(color4_table[7])        # Mgas
        color_table.append(10 ** color3_table[5])  # NLy
        color_table = np.array(color_table)

        ssp_time, ssp_wave, ssp_lumin = read_bc03_ssp(ssp_filename)

        base.add_bc03_ssp(BC03_SSP(
            imf,
            metallicity[key],
            ssp_time,
            ssp_wave,
            color_table,
            ssp_lumin
        ))

def build_yggdrasil_ssp(base):
    yggdrasil_dir = os.path.join(os.path.dirname(__file__), 'yggdrasil/')

    # Metallicities associated to each key
    metallicities = ["0.004", "0.008", "0.02"]
    fcovs = ["0", "0.5"]

    for Z, fcov in itertools.product(metallicities, fcovs):
        filename = f"{yggdrasil_dir}Z={Z}_kroupa_IMF_fcov_{fcov}_SFR_inst_Spectra"
        print(f"Importing {filename}...")

        with open(filename) as f:
            specallages = "".join(f.readlines()[2::]).split('\n\n')[:-1]
        for i in range(len(specallages)):
            specallages[i] = specallages[i].split('\n')

        ssp_time = np.array([float(item[0].split()[-1]) for item in specallages])
        ssp_info = np.array([float(item[2].split()[-1]) for item in specallages])

        # Normalisation from 10⁶ to 1 Msun
        ssp_info *= 1e-6

        minwlsize = int(np.min([float(item[3].split()[-1]) for item in specallages]))
        ssp_wave = np.array([float(line.split(' ')[0]) for line in specallages[0][7:]])[-minwlsize:]

        # Conversion from Å to nm
        ssp_wave *= .1

        ssp_lumin = np.empty((minwlsize, ssp_time.size))
        for i, spec in enumerate(specallages):
            ssp_lumin[:, i] = np.array([float(line.split(' ')[-1]) for line in spec[7:]])[-minwlsize:]

        # Conversion from erg/s/Å/10⁶ Msun to W/nm/Msun
        ssp_lumin *= 1e-7 * 10 * 1e-6
        base.add_yggdrasil_ssp(Yggdrasil_SSP(float(Z), float(fcov), ssp_time,
                                             ssp_wave, ssp_info, ssp_lumin))

def build_dale2014():
    path = Path(__file__).parent / "dale2014"
    db = SimpleDatabase("dale2014", writable=True)

    # Getting the alpha grid for the templates
    d14cal = np.genfromtxt(path / 'dhcal.dat')
    alpha_grid = d14cal[:, 1]

    # Getting the lambda grid for the templates and convert from microns to nm.
    first_template = np.genfromtxt(path / 'spectra.0.00AGN.dat')
    wave = first_template[:, 0] * 1E3

    # Getting the stellar emission and interpolate it at the same wavelength
    # grid
    stell_emission_file = np.genfromtxt(path /
                                        'stellar_SED_age13Gyr_tau10Gyr.spec')
    # A -> to nm
    wave_stell = stell_emission_file[:, 0] * 0.1
    # W/A -> W/nm
    stell_emission = stell_emission_file[:, 1] * 10
    stell_emission_interp = np.interp(wave, wave_stell, stell_emission)

    # The models are in nuFnu and contain stellar emission.
    # We convert this to W/nm and remove the stellar emission.

    # Emission from dust heated by SB
    fraction = 0.0
    filename = path / "spectra.0.00AGN.dat"
    print(f"Importing {filename}...")
    with filename.open() as datafile:
        data = "".join(datafile.readlines())

    for al in range(1, len(alpha_grid)+1, 1):
        lumin_with_stell = np.genfromtxt(io.BytesIO(data.encode()),
                                         usecols=(al))
        lumin_with_stell = pow(10, lumin_with_stell) / wave
        constant = lumin_with_stell[7] / stell_emission_interp[7]
        lumin = lumin_with_stell - stell_emission_interp * constant
        lumin[lumin < 0] = 0
        lumin[wave < 2E3] = 0
        norm = np.trapz(lumin, x=wave)
        lumin /= norm

        db.add({"fracAGN": float(fraction), "alpha": float(alpha_grid[al-1])},
               {"wl": wave, "spec": lumin})

    # Emission from dust heated by AGN - Quasar template
    filename = path / "shi_agn.regridded.extended.dat"
    print(f"Importing {filename}...")

    wave, lumin_quasar = np.genfromtxt(filename, unpack=True)
    wave *= 1e3
    lumin_quasar = 10**lumin_quasar / wave
    norm = np.trapz(lumin_quasar, x=wave)
    lumin_quasar /= norm

    db.add({"fracAGN": 1.0, "alpha": 0.0},
           {"wl": wave, "spec": lumin_quasar})

    db.close()


def build_dl2007():
    path = Path(__file__).parent / 'dl2007'
    db = SimpleDatabase("dl2007", writable=True)

    qpah = {
        "00": 0.47,
        "10": 1.12,
        "20": 1.77,
        "30": 2.50,
        "40": 3.19,
        "50": 3.90,
        "60": 4.58
    }

    umaximum = ["1e3", "1e4", "1e5", "1e6"]
    uminimum = ["0.10", "0.15", "0.20", "0.30", "0.40", "0.50", "0.70",
                "0.80", "1.00", "1.20", "1.50", "2.00", "2.50", "3.00",
                "4.00", "5.00", "7.00", "8.00", "10.0", "12.0", "15.0",
                "20.0", "25.0"]

    # Mdust/MH used to retrieve the dust mass as models as given per atom of H
    MdMH = {"00": 0.0100, "10": 0.0100, "20": 0.0101, "30": 0.0102,
            "40": 0.0102, "50": 0.0103, "60": 0.0104}

    # Here we obtain the wavelength beforehand to avoid reading it each time.
    filename = path / "U1e3" / "U1e3_1e3_MW3.1_00.txt"
    with filename.open() as datafile:
        data = "".join(datafile.readlines()[-1001:])

    wave = np.genfromtxt(io.BytesIO(data.encode()), usecols=(0))
    # For some reason wavelengths are decreasing in the model files
    wave = wave[::-1]
    # We convert wavelengths from μm to nm
    wave *= 1000.

    # Conversion factor from Jy cm² sr¯¹ H¯¹ to W nm¯¹ (kg of H)¯¹
    conv = 4. * np.pi * 1e-30 / (cst.m_p+cst.m_e) * cst.c / (wave*wave) * 1e9

    for model in sorted(qpah.keys()):
        for umin in uminimum:
            filename = path / f"U{umin}" / f"U{umin}_{umin}_MW3.1_{model}.txt"
            print(f"Importing {filename}...")
            with filename.open() as datafile:
                data = "".join(datafile.readlines()[-1001:])
            lumin = np.genfromtxt(io.BytesIO(data.encode()), usecols=(2))
            # For some reason fluxes are decreasing in the model files
            lumin = lumin[::-1]
            # Conversion from Jy cm² sr¯¹ H¯¹to W nm¯¹ (kg of dust)¯¹
            lumin *= conv/MdMH[model]

            db.add({"qpah": float(qpah[model]), "umin": float(umin),
                    "umax": float(umin)},
                   {"wl": wave, "spec": lumin})
            for umax in umaximum:
                filename = path / f"U{umin}" / \
                    f"U{umin}_{umax}_MW3.1_{model}.txt"
                print(f"Importing {filename}...")
                with filename.open() as datafile:
                    data = "".join(datafile.readlines()[-1001:])
                lumin = np.genfromtxt(io.BytesIO(data.encode()), usecols=(2))
                # For some reason fluxes are decreasing in the model files
                lumin = lumin[::-1]

                # Conversion from Jy cm² sr¯¹ H¯¹to W nm¯¹ (kg of dust)¯¹
                lumin *= conv/MdMH[model]

                db.add({"qpah": float(qpah[model]), "umin": float(umin),
                        "umax": float(umax)},
                       {"wl": wave, "spec": lumin})
    db.close()


def build_dl2014():
    path = Path(__file__).parent / 'dl2014'
    db = SimpleDatabase("dl2014", writable=True)

    qpah = {"000": 0.47, "010": 1.12, "020": 1.77, "030": 2.50, "040": 3.19,
            "050": 3.90, "060": 4.58, "070": 5.26, "080": 5.95, "090": 6.63,
            "100": 7.32}

    uminimum = ["0.100", "0.120", "0.150", "0.170", "0.200", "0.250", "0.300",
                "0.350", "0.400", "0.500", "0.600", "0.700", "0.800", "1.000",
                "1.200", "1.500", "1.700", "2.000", "2.500", "3.000", "3.500",
                "4.000", "5.000", "6.000", "7.000", "8.000", "10.00", "12.00",
                "15.00", "17.00", "20.00", "25.00", "30.00", "35.00", "40.00",
                "50.00"]

    alpha = ["1.0", "1.1", "1.2", "1.3", "1.4", "1.5", "1.6", "1.7", "1.8",
             "1.9", "2.0", "2.1", "2.2", "2.3", "2.4", "2.5", "2.6", "2.7",
             "2.8", "2.9", "3.0"]

    # Mdust/MH used to retrieve the dust mass as models as given per atom of H
    MdMH = {"000": 0.0100, "010": 0.0100, "020": 0.0101, "030": 0.0102,
            "040": 0.0102, "050": 0.0103, "060": 0.0104, "070": 0.0105,
            "080": 0.0106, "090": 0.0107, "100": 0.0108}

    # Here we obtain the wavelength beforehand to avoid reading it each time.
    filename = path / "U0.100_0.100_MW3.1_000" / "spec_1.0.dat"
    with filename.open() as datafile:
        data = "".join(datafile.readlines()[-1001:])
    wave = np.genfromtxt(io.BytesIO(data.encode()), usecols=(0))
    # For some reason wavelengths are decreasing in the model files
    wave = wave[::-1]
    # We convert wavelengths from μm to nm
    wave *= 1000.

    # Conversion factor from Jy cm² sr¯¹ H¯¹ to W nm¯¹ (kg of H)¯¹
    conv = 4. * np.pi * 1e-30 / (cst.m_p+cst.m_e) * cst.c / (wave*wave) * 1e9

    for model in sorted(qpah.keys()):
        for umin in uminimum:
            filename = path / f"U{umin}_{umin}_MW3.1_{model}" / "spec_1.0.dat"
            print(f"Importing {filename}...")
            with filename.open() as datafile:
                data = "".join(datafile.readlines()[-1001:])
            lumin = np.genfromtxt(io.BytesIO(data.encode()), usecols=(2))
            # For some reason fluxes are decreasing in the model files
            lumin = lumin[::-1]

            # Conversion from Jy cm² sr¯¹ H¯¹to W nm¯¹ (kg of dust)¯¹
            lumin *= conv/MdMH[model]

            db.add({"qpah": float(qpah[model]), "umin": float(umin),
                    "umax": float(umin), "alpha": 1.0},
                   {"wl": wave, "spec": lumin})

            for al in alpha:
                filename = path / f"U{umin}_1e7_MW3.1_{model}" / \
                    f"spec_{al}.dat"
                print(f"Importing {filename}...")
                with filename.open() as datafile:
                    data = "".join(datafile.readlines()[-1001:])
                lumin = np.genfromtxt(io.BytesIO(data.encode()), usecols=(2))
                # For some reason fluxes are decreasing in the model files
                lumin = lumin[::-1]

                # Conversion from Jy cm² sr¯¹ H¯¹to W nm¯¹ (kg of dust)¯¹
                lumin *= conv/MdMH[model]

                db.add({"qpah": float(qpah[model]), "umin": float(umin),
                        "umax": 1e7, "alpha": float(al)},
                       {"wl": wave, "spec": lumin})
    db.close()


def build_fritz2006():
    path = Path(__file__).parent / "fritz2006"
    db = SimpleDatabase("fritz2006", writable=True)

    # Parameters of Fritz+2006
    psy = ["0.001", "10.100", "20.100", "30.100", "40.100", "50.100", "60.100",
           "70.100", "80.100", "89.990"]  # Viewing angle in degrees
    opening_angle = [20, 40, 60]  # Theta = 2*(90 - opening_angle)
    gamma = ["0.0", "2.0", "4.0", "6.0"]
    beta = ["-1.00", "-0.75", "-0.50", "-0.25", "0.00"]
    tau = ["0.1", "0.3", "0.6", "1.0", "2.0", "3.0", "6.0", "10.0"]
    r_ratio = [10, 30, 60, 100, 150]

    # Read and convert the wavelength
    filename = path / "ct20al0.0be-1.00ta0.1rm10.tot"
    with filename.open() as datafile:
        data = "".join(datafile.readlines()[-178:])
    wave = np.genfromtxt(io.BytesIO(data.encode()), usecols=(0))
    wave *= 1e3
    # Number of wavelengths: 178; Number of comments lines: 28
    nskip = 28
    blocksize = 178

    iter_params = ((oa, gam, be, ta, rm)
                   for oa in opening_angle
                   for gam in gamma
                   for be in beta
                   for ta in tau
                   for rm in r_ratio)

    for params in iter_params:
        filename = path / "ct{}al{}be{}ta{}rm{}.tot".format(*params)
        print(f"Importing {filename}...")
        try:
            with filename.open() as datafile:
                data = datafile.readlines()
        except IOError:
            continue

        for n in range(len(psy)):
            block = data[nskip + blocksize * n + 4 * (n + 1) - 1:
                         nskip + blocksize * (n+1) + 4 * (n + 1) - 1]
            lumin_therm, lumin_scatt, lumin_agn = np.genfromtxt(
                io.BytesIO("".join(block).encode()), usecols=(2, 3, 4),
                unpack=True)
            # Remove NaN
            lumin_therm = np.nan_to_num(lumin_therm)
            lumin_scatt = np.nan_to_num(lumin_scatt)
            lumin_agn = np.nan_to_num(lumin_agn)
            # Conversion from erg/s/microns to W/nm
            lumin_therm *= 1e-4
            lumin_scatt *= 1e-4
            lumin_agn *= 1e-4
            # Normalization of the lumin_therm to 1W
            norm = np.trapz(lumin_therm, x=wave)
            lumin_therm /= norm
            lumin_scatt /= norm
            lumin_agn /= norm


            db.add({"r_ratio": float(params[4]), "tau": float(params[3]),
                    "beta": float(params[2]), "gamma": float(params[1]),
                    "opening_angle": float(params[0]), "psy": float(psy[n])},
                   {"wl": wave, "spec_therm": lumin_therm,
                    "spec_scatt": lumin_scatt, "spec_agn": lumin_agn})
    db.close()

def build_skirtor2016():
    path = Path(__file__).parent / "skirtor2016"
    db = SimpleDatabase("skirtor2016", writable=True)

    params = [f.stem.split('_')[:-1] for f in path.glob('*')]

    # Parameters of SKIRTOR 2016
    t = list({param[0][1:] for param in params})
    p = list({param[1][1:] for param in params})
    q = list({param[2][1:] for param in params})
    oa = list({param[3][2:] for param in params})
    R = list({param[4][1:] for param in params})
    Mcl = list({param[5][3:] for param in params})
    i = list({param[6][1:] for param in params})

    iter_params = ((p1, p2, p3, p4, p5, p6, p7)
                   for p1 in t
                   for p2 in p
                   for p3 in q
                   for p4 in oa
                   for p5 in R
                   for p6 in Mcl
                   for p7 in i)

    for params in iter_params:
        filename = path / \
                "t{}_p{}_q{}_oa{}_R{}_Mcl{}_i{}_sed.dat".format(*params)
        print(f"Importing {filename}...")

        wl, disk, scatt, dust = np.genfromtxt(filename, unpack=True,
                                              usecols=(0, 2, 3, 4))
        wl *= 1e3
        disk += scatt
        disk /= wl
        dust /= wl

        # Normalization of the lumin_therm to 1W
        norm = np.trapz(dust, x=wl)
        disk /= norm
        dust /= norm

        db.add({"t": int(params[0]), "pl": float(params[1]),
                "q": float(params[2]), "oa": int(params[3]),
                "R": int(params[4]), "Mcl": float(params[5]),
                "i": int(params[6])},
               {"norm": norm, "wl": wl, "disk": disk, "dust": dust})
    db.close()

def build_nebular():
    path = Path(__file__).parent / "nebular"

    filename = path / "lines.dat"
    print(f"Importing {filename}...")
    lines = np.genfromtxt(filename)

    tmp = Table.read(path / "line_wavelengths.dat", format='ascii')
    wave_lines = tmp['col1'].data
    name_lines = tmp['col2'].data

    filename = path / "continuum.dat"
    print(f"Importing {filename}...")
    cont = np.genfromtxt(filename)

    # Convert wavelength from Å to nm
    wave_lines *= 0.1
    wave_cont = cont[:3729, 0] * 0.1

    # Get the list of metallicities
    metallicities = np.unique(lines[:, 1])

    # Keep only the fluxes
    lines = lines[:, 2:]
    cont = cont[:, 1:]

    # We select only models with ne=100. Other values could be included later
    lines = lines[:, 1::3]
    cont = cont[:, 1::3]

    # Convert lines to W and to a linear scale
    lines = 10**(lines-7)

    # Convert continuum to W/nm
    cont *= np.tile(1e-7 * cst.c * 1e9 / wave_cont**2,
                    metallicities.size)[:, np.newaxis]

    # Import lines
    db = SimpleDatabase("nebular_lines", writable=True)
    for idx, metallicity in enumerate(metallicities):
        spectra = lines[idx::6, :]
        for logU, spectrum in zip(np.around(np.arange(-4., -.9, .1), 1),
                                  spectra.T):
            db.add({"Z": float(metallicity), "logU": float(logU)},
                   {"name": name_lines, "wl": wave_lines, "spec": spectrum})
    db.close()

    # Import continuum
    db = SimpleDatabase("nebular_continuum", writable=True)
    for idx, metallicity in enumerate(metallicities):
        spectra = cont[3729 * idx: 3729 * (idx+1), :]
        for logU, spectrum in zip(np.around(np.arange(-4., -.9, .1), 1),
                                  spectra.T):
            db.add({"Z": float(metallicity), "logU": float(logU)},
                   {"wl": wave_cont, "spec": spectrum})
    db.close()


def build_schreiber2016():
    path = Path(__file__).parent / "schreiber2016"
    db = SimpleDatabase("schreiber2016", writable=True)

    filename = path / "g15_pah.fits"
    print(f"Importing {filename}...")
    pah = Table.read(filename)

    filename = path / "g15_dust.fits"
    print(f"Importing {filename}...")
    dust = Table.read(filename)

    # Getting the lambda grid for the templates and convert from μm to nm.
    wave = dust['LAM'][0, 0, :].data * 1e3

    for td in np.arange(15., 100.):
        # Find the closest temperature in the model list of tdust
        tsed = np.argmin(np.absolute(dust['TDUST'][0].data-td))

        # The models are in νFν.  We convert this to W/nm.
        lumin_dust = dust['SED'][0, tsed, :].data / wave
        lumin_pah = pah['SED'][0, tsed, :].data / wave

        db.add({"type": 0, "tdust": float(td)},
               {"wl": wave, "spec": lumin_dust})
        db.add({"type": 1, "tdust": float(td)},
               {"wl": wave, "spec": lumin_pah})

    db.close()


def build_themis():
    path = Path(__file__).parent / "themis"
    db = SimpleDatabase("themis", writable=True)

    # Mass fraction of hydrocarbon solids i.e., a-C(:H) smaller than 1.5 nm,
    # also known as HAC
    qhac = {"000": 0.02, "010": 0.06, "020": 0.10, "030": 0.14, "040": 0.17,
            "050": 0.20, "060": 0.24, "070": 0.28, "080": 0.32, "090": 0.36,
            "100": 0.40}

    uminimum = ["0.100", "0.120", "0.150", "0.170", "0.200", "0.250", "0.300",
                "0.350", "0.400", "0.500", "0.600", "0.700", "0.800", "1.000",
                "1.200", "1.500", "1.700", "2.000", "2.500", "3.000", "3.500",
                "4.000", "5.000", "6.000", "7.000", "8.000", "10.00", "12.00",
                "15.00", "17.00", "20.00", "25.00", "30.00", "35.00", "40.00",
                "50.00", "80.00"]

    alpha = ["1.0", "1.1", "1.2", "1.3", "1.4", "1.5", "1.6", "1.7", "1.8",
             "1.9", "2.0", "2.1", "2.2", "2.3", "2.4", "2.5", "2.6", "2.7",
             "2.8", "2.9", "3.0"]

    # Mdust/MH used to retrieve the dust mass as models as given per atom of H
    MdMH = {"000": 7.4e-3, "010": 7.4e-3, "020": 7.4e-3, "030": 7.4e-3,
            "040": 7.4e-3, "050": 7.4e-3, "060": 7.4e-3, "070": 7.4e-3,
            "080": 7.4e-3, "090": 7.4e-3, "100": 7.4e-3}

    # Here we obtain the wavelength beforehand to avoid reading it each time.
    filename = path / "U0.100_0.100_MW3.1_000" / "spec_1.0.dat"
    with filename.open() as datafile:
        data = "".join(datafile.readlines()[-576:])

    wave = np.genfromtxt(io.BytesIO(data.encode()), usecols=(0))

    # We convert wavelengths from μm to nm
    wave *= 1000.

    # Conversion factor from Jy cm² sr¯¹ H¯¹ to W nm¯¹ (kg of H)¯¹
    conv = 4. * np.pi * 1e-30 / (cst.m_p+cst.m_e) * cst.c / (wave*wave) * 1e9

    for model in sorted(qhac.keys()):
        for umin in uminimum:
            filename = path / f"U{umin}_{umin}_MW3.1_{model}" / "spec_1.0.dat"
            print(f"Importing {filename}...")
            with open(filename) as datafile:
                data = "".join(datafile.readlines()[-576:])
            lumin = np.genfromtxt(io.BytesIO(data.encode()), usecols=(2))

            # Conversion from Jy cm² sr¯¹ H¯¹to W nm¯¹ (kg of dust)¯¹
            lumin *= conv / MdMH[model]

            db.add({"qhac": float(qhac[model]), "umin": float(umin),
                    "umax": float(umin), "alpha": 1.0},
                   {"wl": wave, "spec": lumin})
            for al in alpha:
                filename = path / f"U{umin}_1e7_MW3.1_{model}" / \
                    f"spec_{al}.dat"
                print(f"Importing {filename}...")
                with open(filename) as datafile:
                    data = "".join(datafile.readlines()[-576:])
                lumin = np.genfromtxt(io.BytesIO(data.encode()), usecols=(2))

                # Conversion from Jy cm² sr¯¹ H¯¹to W nm¯¹ (kg of dust)¯¹
                lumin *= conv/MdMH[model]

                db.add({"qhac": float(qhac[model]), "umin": float(umin),
                        "umax": 1e7, "alpha": float(al)},
                       {"wl": wave, "spec": lumin})
    db.close()


def build_base(bc03res='lr'):
    print('#' * 78)
    print("1- Importing filters...\n")
    build_filters()
    print("\nDONE\n")
    print('#' * 78)

    print("2- Importing Maraston 2005 SSP\n")
    build_m2005()
    print("\nDONE\n")
    print('#' * 78)

    print("3- Importing Bruzual and Charlot 2003 SSP\n")
<<<<<<< HEAD
    build_bc2003_ssp(base, bc03res)
    build_bc2003(base, bc03res)
=======
    build_bc2003(bc03res)
>>>>>>> e2946ba3
    print("\nDONE\n")
    print('#' * 78)

    print("4- Importing nebular lines and continuum\n")
    build_nebular()
    print("\nDONE\n")
    print('#' * 78)

    print("5- Importing Draine and Li (2007) models\n")
    build_dl2007()
    print("\nDONE\n")
    print('#' * 78)

    print("6- Importing the updated Draine and Li (2007) models\n")
    build_dl2014()
    print("\nDONE\n")
    print('#' * 78)

    print("7- Importing Jones et al (2017) models)\n")
    build_themis()
    print("\nDONE\n")
    print('#' * 78)

    print("8- Importing Dale et al (2014) templates\n")
    build_dale2014()
    print("\nDONE\n")
    print('#' * 78)

    print("9- Importing Schreiber et al (2016) models\n")
    build_schreiber2016()
    print("\nDONE\n")
    print('#' * 78)

    print("10- Importing Fritz et al. (2006) models\n")
    build_fritz2006()
    print("\nDONE\n")
    print('#' * 78)

<<<<<<< HEAD
    print("11- Importing the Yggdrasil SSP")
    build_yggdrasil_ssp(base)
    print("\nDONE\n")
    print('#' * 78)

    base.session.close_all()
=======
    print("11- Importing SKIRTOR 2016 models\n")
    build_skirtor2016()
    print("\nDONE\n")
    print('#' * 78)
>>>>>>> e2946ba3


if __name__ == '__main__':
    build_base()<|MERGE_RESOLUTION|>--- conflicted
+++ resolved
@@ -8,15 +8,8 @@
 from scipy import interpolate
 import scipy.constants as cst
 from astropy.table import Table
-<<<<<<< HEAD
-from pcigale.data import (Database, Filter, M2005, BC03, BC03_SSP, Fritz2006,
-                          Dale2014, DL2007, DL2014, NebularLines,
-                          NebularContinuum, Schreiber2016, THEMIS,
-                          Yggdrasil_SSP)
-=======
 
 from pcigale.data import SimpleDatabase
->>>>>>> e2946ba3
 
 
 def read_bc03_ssp(filename):
@@ -360,8 +353,9 @@
                 "spec": ssp_lumin})
     db.close()
 
-def build_bc2003_ssp(base, res):
-    bc03_dir = os.path.join(os.path.dirname(__file__), 'bc03/')
+def build_bc2003_ssp(res):
+    path = Path(__file__).parent / 'bc03'
+    db = SimpleDatabase("bc03_SSP", writable=True)
 
     # Metallicities associated to each key
     metallicity = {
@@ -374,12 +368,9 @@
     }
 
     for key, imf in itertools.product(metallicity, ["salp", "chab"]):
-        ssp_filename = "{}bc2003_{}_{}_{}_ssp.ised_ASCII".format(bc03_dir, res,
-                                                                 key, imf)
-        color3_filename = "{}bc2003_lr_{}_{}_ssp.3color".format(bc03_dir, key,
-                                                                imf)
-        color4_filename = "{}bc2003_lr_{}_{}_ssp.4color".format(bc03_dir, key,
-                                                                imf)
+        ssp_filename = path / f"bc2003_{res}_{key}_{imf}_ssp.ised_ASCII"
+        color3_filename = path / f"bc2003_lr_{key}_{imf}_ssp.3color"
+        color4_filename = path / f"bc2003_lr_{key}_{imf}_ssp.4color"
 
         print("Importing {}...".format(ssp_filename))
 
@@ -394,24 +385,21 @@
 
         ssp_time, ssp_wave, ssp_lumin = read_bc03_ssp(ssp_filename)
 
-        base.add_bc03_ssp(BC03_SSP(
-            imf,
-            metallicity[key],
-            ssp_time,
-            ssp_wave,
-            color_table,
-            ssp_lumin
-        ))
-
-def build_yggdrasil_ssp(base):
-    yggdrasil_dir = os.path.join(os.path.dirname(__file__), 'yggdrasil/')
+        db.add({"imf": imf, "Z": metallicity[key]},
+               {"t": ssp_time, "wl": ssp_wave, "info": color_table,
+                "spec": ssp_lumin})
+    db.close()
+
+def build_yggdrasil_ssp():
+    path = Path(__file__).parent / 'yggdrasil'
+    db = SimpleDatabase("yggdrasil_SSP", writable=True)
 
     # Metallicities associated to each key
     metallicities = ["0.004", "0.008", "0.02"]
     fcovs = ["0", "0.5"]
 
     for Z, fcov in itertools.product(metallicities, fcovs):
-        filename = f"{yggdrasil_dir}Z={Z}_kroupa_IMF_fcov_{fcov}_SFR_inst_Spectra"
+        filename = path / f"Z={Z}_kroupa_IMF_fcov_{fcov}_SFR_inst_Spectra"
         print(f"Importing {filename}...")
 
         with open(filename) as f:
@@ -437,8 +425,10 @@
 
         # Conversion from erg/s/Å/10⁶ Msun to W/nm/Msun
         ssp_lumin *= 1e-7 * 10 * 1e-6
-        base.add_yggdrasil_ssp(Yggdrasil_SSP(float(Z), float(fcov), ssp_time,
-                                             ssp_wave, ssp_info, ssp_lumin))
+        db.add({"Z": float(Z), "fcov":float(fcov)},
+               {"t": ssp_time, "wl": ssp_wave, "info": ssp_info,
+                "spec": ssp_lumin})
+    db.close()
 
 def build_dale2014():
     path = Path(__file__).parent / "dale2014"
@@ -924,7 +914,7 @@
 def build_base(bc03res='lr'):
     print('#' * 78)
     print("1- Importing filters...\n")
-    build_filters()
+    #build_filters()
     print("\nDONE\n")
     print('#' * 78)
 
@@ -934,12 +924,8 @@
     print('#' * 78)
 
     print("3- Importing Bruzual and Charlot 2003 SSP\n")
-<<<<<<< HEAD
-    build_bc2003_ssp(base, bc03res)
-    build_bc2003(base, bc03res)
-=======
+    build_bc2003_ssp(bc03res)
     build_bc2003(bc03res)
->>>>>>> e2946ba3
     print("\nDONE\n")
     print('#' * 78)
 
@@ -978,19 +964,16 @@
     print("\nDONE\n")
     print('#' * 78)
 
-<<<<<<< HEAD
-    print("11- Importing the Yggdrasil SSP")
-    build_yggdrasil_ssp(base)
-    print("\nDONE\n")
-    print('#' * 78)
-
-    base.session.close_all()
-=======
     print("11- Importing SKIRTOR 2016 models\n")
     build_skirtor2016()
     print("\nDONE\n")
     print('#' * 78)
->>>>>>> e2946ba3
+
+    print("12- Importing the Yggdrasil SSP")
+    build_yggdrasil_ssp()
+    print("\nDONE\n")
+    print('#' * 78)
+
 
 
 if __name__ == '__main__':
