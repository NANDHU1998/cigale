--- conflicted
+++ resolved
@@ -1032,14 +1032,11 @@
     print("\nDONE\n")
     print('#' * 78)
 
-<<<<<<< HEAD
-=======
     print("7- Importing SKIRTOR 2016 models\n")
     build_skirtor2016(base)
     print("\nDONE\n")
     print('#' * 78)
 
->>>>>>> e38cd073
     print("8- Importing Dale et al (2014) templates\n")
     build_dale2014(base)
     print("\nDONE\n")
